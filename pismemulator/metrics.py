--- conflicted
+++ resolved
@@ -19,11 +19,7 @@
 from typing import Any, Tuple
 
 import torch
-<<<<<<< HEAD
-from torch import Tensor
-=======
 from torch import Tensor, tensor
->>>>>>> 12f6f0b4
 from torchmetrics import Metric
 from torchmetrics.utilities.checks import _check_same_shape
 
