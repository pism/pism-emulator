# Copyright (C) 2021 Andy Aschwanden, Douglas C Brinkerhoff
#
# This file is part of pism-emulator.
#
# PISM-EMULATOR is free software; you can redistribute it and/or modify it under the
# terms of the GNU General Public License as published by the Free Software
# Foundation; either version 3 of the License, or (at your option) any later
# version.
#
# PISM-EMULATOR is distributed in the hope that it will be useful, but WITHOUT ANY
# WARRANTY; without even the implied warranty of MERCHANTABILITY or FITNESS
# FOR A PARTICULAR PURPOSE.  See the GNU General Public License for more
# details.
#
# You should have received a copy of the GNU General Public License
# along with PISM; if not, write to the Free Software
# Foundation, Inc., 51 Franklin St, Fifth Floor, Boston, MA  02110-1301  USA

from glob import glob
import numpy as np
import pandas as pd
from os.path import join
import re
from sklearn.model_selection import train_test_split
from tqdm import tqdm
import xarray as xr

import torch
import torch.nn as nn
from torch import Tensor
from torchmetrics.utilities.checks import _check_same_shape
from torchmetrics import Metric
import pytorch_lightning as pl
from torch.optim.lr_scheduler import ExponentialLR, ReduceLROnPlateau
from torch.utils.data import DataLoader, TensorDataset

from pismemulator.metrics import AbsoluteError, absolute_error


class NNEmulator(pl.LightningModule):
    def __init__(
<<<<<<< HEAD
        self, n_parameters, n_eigenglaciers, V_hat, F_mean, hparams, *args, **kwargs
=======
        self,
        n_parameters,
        n_eigenglaciers,
        V_hat,
        F_mean,
        area,
        hparams,
        *args,
        **kwargs,
>>>>>>> 7705afab
    ):
        super().__init__()
        self.save_hyperparameters(hparams)
        n_hidden_1 = self.hparams.n_hidden_1
        n_hidden_2 = self.hparams.n_hidden_2
        n_hidden_3 = self.hparams.n_hidden_3
        n_hidden_4 = self.hparams.n_hidden_4

        # Inputs to hidden layer linear transformation
        self.l_1 = nn.Linear(n_parameters, n_hidden_1)
        self.norm_1 = nn.LayerNorm(n_hidden_1)
        self.dropout_1 = nn.Dropout(p=0.0)
        self.l_2 = nn.Linear(n_hidden_1, n_hidden_2)
        self.norm_2 = nn.LayerNorm(n_hidden_2)
        self.dropout_2 = nn.Dropout(p=0.5)
        self.l_3 = nn.Linear(n_hidden_2, n_hidden_3)
        self.norm_3 = nn.LayerNorm(n_hidden_3)
        self.dropout_3 = nn.Dropout(p=0.5)
        self.l_4 = nn.Linear(n_hidden_3, n_hidden_4)
        self.norm_4 = nn.LayerNorm(n_hidden_3)
        self.dropout_4 = nn.Dropout(p=0.5)
        self.l_5 = nn.Linear(n_hidden_4, n_eigenglaciers)

        self.V_hat = torch.nn.Parameter(V_hat, requires_grad=False)
        self.F_mean = torch.nn.Parameter(F_mean, requires_grad=False)

        self.register_buffer("area", area)

        self.train_ae = AbsoluteError()
        self.test_ae = AbsoluteError()

    def forward(self, x, add_mean=False):
        # Pass the input tensor through each of our operations

        a_1 = self.l_1(x)
        a_1 = self.norm_1(a_1)
        a_1 = self.dropout_1(a_1)
        z_1 = torch.relu(a_1)

        a_2 = self.l_2(z_1)
        a_2 = self.norm_2(a_2)
        a_2 = self.dropout_2(a_2)
        z_2 = torch.relu(a_2) + z_1

        a_3 = self.l_3(z_2)
        a_3 = self.norm_3(a_3)
        a_3 = self.dropout_3(a_3)
        z_3 = torch.relu(a_3) + z_2

        a_4 = self.l_4(z_3)
        a_4 = self.norm_3(a_4)
        a_4 = self.dropout_3(a_4)
        z_4 = torch.relu(a_4) + z_3

        z_5 = self.l_5(z_4)
        if add_mean:
            F_pred = z_5 @ self.V_hat.T + self.F_mean
        else:
            F_pred = z_5 @ self.V_hat.T

        return F_pred

    @staticmethod
    def add_model_specific_args(parent_parser):
        parser = parent_parser.add_argument_group("NNEmulator")
        parser.add_argument("--batch_size", type=int, default=128)
        parser.add_argument("--n_hidden_1", type=int, default=128)
        parser.add_argument("--n_hidden_2", type=int, default=128)
        parser.add_argument("--n_hidden_3", type=int, default=128)
        parser.add_argument("--n_hidden_4", type=int, default=128)
        parser.add_argument("--learning_rate", type=float, default=0.01)

        return parent_parser

    def criterion_ae(self, F_pred, F_obs, omegas, area):
        instance_misfit = torch.sum(torch.abs((F_pred - F_obs)) ** 2 * area, axis=1)
        return torch.sum(instance_misfit * omegas.squeeze())

    def configure_optimizers(self):
<<<<<<< HEAD
        optimizer = torch.optim.Adam(
            self.parameters(), self.hparams.learning_rate, weight_decay=0.0
        )
=======
        optimizer = torch.optim.Adam(self.parameters(), self.hparams.learning_rate, weight_decay=0.0)
        # This is an approximation to Doug's version:
>>>>>>> 7705afab
        scheduler = {
            "scheduler": ExponentialLR(optimizer, 0.9975, verbose=True),
        }

        return [optimizer], [scheduler]

    def training_step(self, batch, batch_idx):
        x, f, o, _ = batch
        f_pred = self.forward(x)
        loss = absolute_error(f_pred, f, o, self.area)

        return loss

    def validation_step(self, batch, batch_idx):
<<<<<<< HEAD
        x, f, o, o_0, area = batch
        return {
            "x": x,
            "f": f,
            "omegas": o,
            "omegas_0": o_0,
            "area": area,
        }

    def validation_epoch_end(self, outputs):
        x = torch.stack([x["x"] for x in outputs])
        f = torch.stack([x["f"] for x in outputs])
        omegas = torch.stack([x["omegas"] for x in outputs])
        omegas_0 = torch.stack([x["omegas_0"] for x in outputs])
        area = torch.stack([x["area"] for x in outputs])
        # x = []
        # f = []
        # omegas_0 = []
        # omegas = []
        # area = []
        # for k, o in enumerate(outputs):
        #     x.append(o["x"])
        #     f.append(o["f"])
        #     omegas.append(o["omegas"])
        #     omegas_0.append(o["omegas_0"])
        #     area.append(o["area"])
        # x = torch.vstack(x)
        # f = torch.vstack(f)
        # omegas = torch.vstack(omegas)
        # omegas_0 = torch.vstack(omegas_0)
        # area = torch.vstack(area)
        area = torch.mean(area, axis=0)
        f_pred = self.forward(x)
        train_loss = self.criterion_ae(f_pred, f, omegas, area)
        test_loss = self.criterion_ae(f_pred, f, omegas_0, area)
=======
        x, f, o, o_0 = batch
        f_pred = self.forward(x)

        self.log("train_loss", self.train_ae(f_pred, f, o, self.area))
        self.log("test_loss", self.test_ae(f_pred, f, o_0, self.area))

        return {"x": x, "f": f, "f_pred": f_pred, "o": o, "o_0": o_0}

    def validation_epoch_end(self, outputs):
>>>>>>> 7705afab

        self.log(
            "train_loss",
            self.train_ae,
            on_step=False,
            on_epoch=True,
            prog_bar=True,
        )
        self.log(
            "test_loss",
            self.test_ae,
            on_step=False,
            on_epoch=True,
            prog_bar=True,
        )


class PISMDataset(torch.utils.data.Dataset):
    def __init__(
        self,
        data_dir="path/to/dir",
        samples_file="path/to/file",
        target_file=None,
        target_var="velsurf_mag",
        thinning_factor=1,
        normalize_x=True,
        log_y=True,
        threshold=100e3,
        epsilon=1e-10,
        return_numpy=False,
    ):
        self.data_dir = data_dir
        self.samples_file = samples_file
        self.target_file = target_file
        self.target_var = target_var
        self.thinning_factor = thinning_factor
        self.threshold = threshold
        self.epsilon = epsilon
        self.log_y = log_y
        self.normalize_x = normalize_x
        self.return_numpy = return_numpy
        self.load_data()
        if target_file is not None:
            self.load_target()

    def load_target(self):
        epsilon = self.epsilon
        return_numpy = self.return_numpy
        thinning_factor = self.thinning_factor
        ds = xr.open_dataset(self.target_file)
        data = np.nan_to_num(
            ds.variables[self.target_var].values[::thinning_factor, ::thinning_factor],
            epsilon,
        )
        grid_resolution = np.abs(np.diff(ds.variables["x"][0:2]))[0]
        ds.close()

        Y_target_2d = data
        Y_target = np.array(data.flatten(), dtype=np.float32)
        if not return_numpy:
            Y_target = torch.from_numpy(Y_target)
        self.Y_target = Y_target
        self.Y_target_2d = Y_target_2d
        self.grid_resolution = grid_resolution

    def load_data(self):
        epsilon = self.epsilon
        return_numpy = self.return_numpy
        thinning_factor = self.thinning_factor

        identifier_name = "id"
        training_files = glob(join(self.data_dir, "*.nc"))
        ids = [int(re.search("id_(.+?)_", f).group(1)) for f in training_files]
        samples = pd.read_csv(
            self.samples_file, delimiter=",", squeeze=True, skipinitialspace=True
        ).sort_values(by=identifier_name)
        samples.index = samples[identifier_name]
        samples.index.name = None

        ids_df = pd.DataFrame(data=ids, columns=["id"])
        ids_df.index = ids_df[identifier_name]
        ids_df.index.name = None

        # It is possible that not all ensemble simulations succeeded and returned a value
        # so we much search for missing response values
        missing_ids = list(set(samples["id"]).difference(ids_df["id"]))
        if missing_ids:
            print(f"The following simulations are missing:\n   {missing_ids}")
            print("  ... adjusting priors")
            # and remove the missing samples and responses
            samples_missing_removed = samples[~samples["id"].isin(missing_ids)]
            samples = samples_missing_removed

        samples = samples.drop(samples.columns[0], axis=1)
        m_samples, n_parameters = samples.shape
        self.X_keys = samples.keys()

        ds0 = xr.open_dataset(training_files[0])
        _, ny, nx = (
            ds0.variables["velsurf_mag"]
            .values[:, ::thinning_factor, ::thinning_factor]
            .shape
        )
        ds0.close()
        self.nx = nx
        self.ny = ny

        response = np.zeros((m_samples, ny * nx))

        print("  Loading data sets...")
        training_files.sort(key=lambda x: int(re.search("id_(.+?)_", x).group(1)))
        for idx, m_file in tqdm(enumerate(training_files)):
            ds = xr.open_dataset(m_file)
            data = np.nan_to_num(
                ds.variables["velsurf_mag"]
                .values[:, ::thinning_factor, ::thinning_factor]
                .flatten(),
                epsilon,
            )
            response[idx, :] = data
            ds.close()

        p = response.max(axis=1) < self.threshold

        if self.log_y:
            response = np.log10(response)
            response[np.isneginf(response)] = 0

        X = np.array(samples[p], dtype=np.float32)
        Y = np.array(response[p], dtype=np.float32)
        if not return_numpy:
            X = torch.from_numpy(X)
            Y = torch.from_numpy(Y)
        Y[Y < 0] = 0

        X_mean = X.mean(axis=0)
        X_std = X.std(axis=0)
        self.X_mean = X_mean
        self.X_std = X_std

        if self.normalize_x:
            X = (X - X_mean) / X_std

        self.X = X
        self.Y = Y

        n_parameters = X.shape[1]
        self.n_parameters = n_parameters
        n_samples, n_grid_points = Y.shape
        self.n_samples = n_samples
        self.n_grid_points = n_grid_points

        normed_area = np.ones(n_grid_points)
        if not return_numpy:
            normed_area = torch.tensor(normed_area)
        normed_area /= normed_area.sum()
        self.normed_area = normed_area

    def return_original(self):
        if self.normalize_x:
            return self.X * self.X_std + self.X_mean
        else:
            return self.X


class PISMDataModule(pl.LightningDataModule):
    def __init__(
        self,
        X,
        F,
        omegas,
        omegas_0,
        batch_size: int = 128,
        train_size: float = 0.9,
        num_workers: int = 0,
    ):
        super().__init__()
        self.X = X
        self.F = F
        self.omegas = omegas
        self.omegas_0 = omegas_0
        self.batch_size = batch_size
        self.train_size = train_size
        self.num_workers = num_workers

    def setup(self, stage: str = None):

<<<<<<< HEAD
        all_data = TensorDataset(
            self.X, self.F_bar, self.omegas, self.omegas_0, self.area
        )
        training_data, val_data = train_test_split(all_data, test_size=self.test_size)
=======
        all_data = TensorDataset(self.X, self.F_bar, self.omegas, self.omegas_0)
        self.all_data = all_data

        training_data, val_data = train_test_split(all_data, train_size=self.train_size, random_state=0)
>>>>>>> 7705afab
        self.training_data = training_data
        self.test_data = training_data

        self.val_data = val_data
        train_all_loader = DataLoader(
            dataset=all_data,
            batch_size=self.batch_size,
            shuffle=True,
            num_workers=self.num_workers,
            pin_memory=True,
        )
        self.train_all_loader = train_all_loader
        val_all_loader = DataLoader(
            dataset=all_data,
            batch_size=self.batch_size,
            shuffle=False,
            num_workers=self.num_workers,
            pin_memory=True,
        )
        self.val_all_loader = val_all_loader
        train_loader = DataLoader(
            dataset=training_data,
            batch_size=self.batch_size,
            shuffle=True,
            num_workers=self.num_workers,
            pin_memory=True,
        )
        self.train_loader = train_loader
        self.test_loader = train_loader
        val_loader = DataLoader(
            dataset=val_data,
            batch_size=self.batch_size,
            shuffle=False,
            num_workers=self.num_workers,
        )
        self.val_loader = val_loader

    def prepare_data(self):
        V_hat, F_bar, F_mean = self.get_eigenglaciers()
        n_eigenglaciers = V_hat.shape[1]
        self.V_hat = V_hat
        self.F_bar = F_bar
        self.F_mean = F_mean
        self.n_eigenglaciers = n_eigenglaciers

    def get_eigenglaciers(self, cutoff=0.999):
        F = self.F
        omegas = self.omegas
        n_grid_points = F.shape[1]
        F_mean = (F * omegas).sum(axis=0)
        F_bar = F - F_mean  # Eq. 28
        Z = torch.diag(torch.sqrt(omegas.squeeze() * n_grid_points))
        U, S, V = torch.svd_lowrank(Z @ F_bar, q=40)
        lamda = S ** 2 / (n_grid_points)

        cutoff_index = torch.sum(torch.cumsum(lamda / lamda.sum(), 0) < cutoff)
        lamda_truncated = lamda.detach()[:cutoff_index]
        V = V.detach()[:, :cutoff_index]
        V_hat = V @ torch.diag(torch.sqrt(lamda_truncated))

        return V_hat, F_bar, F_mean

    def train_dataloader(self):
        return self.train_loader

    def validation_dataloader(self):
        return self.val_loader<|MERGE_RESOLUTION|>--- conflicted
+++ resolved
@@ -39,9 +39,6 @@
 
 class NNEmulator(pl.LightningModule):
     def __init__(
-<<<<<<< HEAD
-        self, n_parameters, n_eigenglaciers, V_hat, F_mean, hparams, *args, **kwargs
-=======
         self,
         n_parameters,
         n_eigenglaciers,
@@ -51,7 +48,6 @@
         hparams,
         *args,
         **kwargs,
->>>>>>> 7705afab
     ):
         super().__init__()
         self.save_hyperparameters(hparams)
@@ -131,14 +127,8 @@
         return torch.sum(instance_misfit * omegas.squeeze())
 
     def configure_optimizers(self):
-<<<<<<< HEAD
-        optimizer = torch.optim.Adam(
-            self.parameters(), self.hparams.learning_rate, weight_decay=0.0
-        )
-=======
         optimizer = torch.optim.Adam(self.parameters(), self.hparams.learning_rate, weight_decay=0.0)
         # This is an approximation to Doug's version:
->>>>>>> 7705afab
         scheduler = {
             "scheduler": ExponentialLR(optimizer, 0.9975, verbose=True),
         }
@@ -153,43 +143,6 @@
         return loss
 
     def validation_step(self, batch, batch_idx):
-<<<<<<< HEAD
-        x, f, o, o_0, area = batch
-        return {
-            "x": x,
-            "f": f,
-            "omegas": o,
-            "omegas_0": o_0,
-            "area": area,
-        }
-
-    def validation_epoch_end(self, outputs):
-        x = torch.stack([x["x"] for x in outputs])
-        f = torch.stack([x["f"] for x in outputs])
-        omegas = torch.stack([x["omegas"] for x in outputs])
-        omegas_0 = torch.stack([x["omegas_0"] for x in outputs])
-        area = torch.stack([x["area"] for x in outputs])
-        # x = []
-        # f = []
-        # omegas_0 = []
-        # omegas = []
-        # area = []
-        # for k, o in enumerate(outputs):
-        #     x.append(o["x"])
-        #     f.append(o["f"])
-        #     omegas.append(o["omegas"])
-        #     omegas_0.append(o["omegas_0"])
-        #     area.append(o["area"])
-        # x = torch.vstack(x)
-        # f = torch.vstack(f)
-        # omegas = torch.vstack(omegas)
-        # omegas_0 = torch.vstack(omegas_0)
-        # area = torch.vstack(area)
-        area = torch.mean(area, axis=0)
-        f_pred = self.forward(x)
-        train_loss = self.criterion_ae(f_pred, f, omegas, area)
-        test_loss = self.criterion_ae(f_pred, f, omegas_0, area)
-=======
         x, f, o, o_0 = batch
         f_pred = self.forward(x)
 
@@ -199,7 +152,6 @@
         return {"x": x, "f": f, "f_pred": f_pred, "o": o, "o_0": o_0}
 
     def validation_epoch_end(self, outputs):
->>>>>>> 7705afab
 
         self.log(
             "train_loss",
@@ -273,9 +225,9 @@
         identifier_name = "id"
         training_files = glob(join(self.data_dir, "*.nc"))
         ids = [int(re.search("id_(.+?)_", f).group(1)) for f in training_files]
-        samples = pd.read_csv(
-            self.samples_file, delimiter=",", squeeze=True, skipinitialspace=True
-        ).sort_values(by=identifier_name)
+        samples = pd.read_csv(self.samples_file, delimiter=",", squeeze=True, skipinitialspace=True).sort_values(
+            by=identifier_name
+        )
         samples.index = samples[identifier_name]
         samples.index.name = None
 
@@ -298,11 +250,7 @@
         self.X_keys = samples.keys()
 
         ds0 = xr.open_dataset(training_files[0])
-        _, ny, nx = (
-            ds0.variables["velsurf_mag"]
-            .values[:, ::thinning_factor, ::thinning_factor]
-            .shape
-        )
+        _, ny, nx = ds0.variables["velsurf_mag"].values[:, ::thinning_factor, ::thinning_factor].shape
         ds0.close()
         self.nx = nx
         self.ny = ny
@@ -314,9 +262,7 @@
         for idx, m_file in tqdm(enumerate(training_files)):
             ds = xr.open_dataset(m_file)
             data = np.nan_to_num(
-                ds.variables["velsurf_mag"]
-                .values[:, ::thinning_factor, ::thinning_factor]
-                .flatten(),
+                ds.variables["velsurf_mag"].values[:, ::thinning_factor, ::thinning_factor].flatten(),
                 epsilon,
             )
             response[idx, :] = data
@@ -387,17 +333,10 @@
 
     def setup(self, stage: str = None):
 
-<<<<<<< HEAD
-        all_data = TensorDataset(
-            self.X, self.F_bar, self.omegas, self.omegas_0, self.area
-        )
-        training_data, val_data = train_test_split(all_data, test_size=self.test_size)
-=======
         all_data = TensorDataset(self.X, self.F_bar, self.omegas, self.omegas_0)
         self.all_data = all_data
 
         training_data, val_data = train_test_split(all_data, train_size=self.train_size, random_state=0)
->>>>>>> 7705afab
         self.training_data = training_data
         self.test_data = training_data
 
