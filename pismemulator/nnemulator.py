# Copyright (C) 2021 Andy Aschwanden, Douglas C Brinkerhoff
#
# This file is part of pism-emulator.
#
# PISM-EMULATOR is free software; you can redistribute it and/or modify it under the
# terms of the GNU General Public License as published by the Free Software
# Foundation; either version 3 of the License, or (at your option) any later
# version.
#
# PISM-EMULATOR is distributed in the hope that it will be useful, but WITHOUT ANY
# WARRANTY; without even the implied warranty of MERCHANTABILITY or FITNESS
# FOR A PARTICULAR PURPOSE.  See the GNU General Public License for more
# details.
#
# You should have received a copy of the GNU General Public License
# along with PISM; if not, write to the Free Software
# Foundation, Inc., 51 Franklin St, Fifth Floor, Boston, MA  02110-1301  USA

from glob import glob
import numpy as np
import pandas as pd
from os.path import join
import re
from sklearn.model_selection import train_test_split
from tqdm import tqdm
import xarray as xr

import torch
import torch.nn as nn
from torch import Tensor
from torchmetrics.utilities.checks import _check_same_shape
from torchmetrics import Metric
import pytorch_lightning as pl
from torch.optim.lr_scheduler import ExponentialLR, ReduceLROnPlateau
from torch.utils.data import DataLoader, TensorDataset
from torchmetrics.utilities.data import dim_zero_cat

from pismemulator.utils import plot_validation


class NNEmulator(pl.LightningModule):
    def __init__(
        self,
        n_parameters,
        n_eigenglaciers,
        V_hat,
        F_mean,
        omegas_0,
        area,
        hparams,
        *args,
        **kwargs,
    ):
        super().__init__()
        self.save_hyperparameters(hparams)
        n_hidden_1 = self.hparams.n_hidden_1
        n_hidden_2 = self.hparams.n_hidden_2
        n_hidden_3 = self.hparams.n_hidden_3
        n_hidden_4 = self.hparams.n_hidden_4

        # Inputs to hidden layer linear transformation
        self.l_1 = nn.Linear(n_parameters, n_hidden_1)
        self.norm_1 = nn.LayerNorm(n_hidden_1)
        self.dropout_1 = nn.Dropout(p=0.0)
        self.l_2 = nn.Linear(n_hidden_1, n_hidden_2)
        self.norm_2 = nn.LayerNorm(n_hidden_2)
        self.dropout_2 = nn.Dropout(p=0.5)
        self.l_3 = nn.Linear(n_hidden_2, n_hidden_3)
        self.norm_3 = nn.LayerNorm(n_hidden_3)
        self.dropout_3 = nn.Dropout(p=0.5)
        self.l_4 = nn.Linear(n_hidden_3, n_hidden_4)
        self.norm_4 = nn.LayerNorm(n_hidden_3)
        self.dropout_4 = nn.Dropout(p=0.5)
        self.l_5 = nn.Linear(n_hidden_4, n_eigenglaciers)

        self.V_hat = torch.nn.Parameter(V_hat, requires_grad=False)
        self.F_mean = torch.nn.Parameter(F_mean, requires_grad=False)

        self.register_buffer("omegas_0", omegas_0)
        self.register_buffer("area", area)

        self.loss = AbsoluteError()
        self.val_train_ae = AbsoluteError()
        self.val_test_ae = AbsoluteError()

    def forward(self, x, add_mean=False):
        # Pass the input tensor through each of our operations

        a_1 = self.l_1(x)
        a_1 = self.norm_1(a_1)
        a_1 = self.dropout_1(a_1)
        z_1 = torch.relu(a_1)

        a_2 = self.l_2(z_1)
        a_2 = self.norm_2(a_2)
        a_2 = self.dropout_2(a_2)
        z_2 = torch.relu(a_2) + z_1

        a_3 = self.l_3(z_2)
        a_3 = self.norm_3(a_3)
        a_3 = self.dropout_3(a_3)
        z_3 = torch.relu(a_3) + z_2

        a_4 = self.l_4(z_3)
        a_4 = self.norm_3(a_4)
        a_4 = self.dropout_3(a_4)
        z_4 = torch.relu(a_4) + z_3

        z_5 = self.l_5(z_4)
        if add_mean:
            F_pred = z_5 @ self.V_hat.T + self.F_mean
        else:
            F_pred = z_5 @ self.V_hat.T

        return F_pred

    @staticmethod
    def add_model_specific_args(parent_parser):
        parser = parent_parser.add_argument_group("NNEmulator")
        parser.add_argument("--batch_size", type=int, default=128)
        parser.add_argument("--n_hidden_1", type=int, default=128)
        parser.add_argument("--n_hidden_2", type=int, default=128)
        parser.add_argument("--n_hidden_3", type=int, default=128)
        parser.add_argument("--n_hidden_4", type=int, default=128)
        parser.add_argument("--learning_rate", type=float, default=0.01)

        return parent_parser

    def configure_optimizers(self):
        optimizer = torch.optim.Adam(self.parameters(), self.hparams.learning_rate, weight_decay=0.0)
        scheduler = {
            "scheduler": ExponentialLR(optimizer, 0.9975, verbose=True),
        }
        # scheduler = {
        #     "scheduler": ReduceLROnPlateau(optimizer),
        #     "reduce_on_plateau": True,
        #     "monitor": "test_loss",
        #     "verbose": True,
        # }
        return [optimizer], [scheduler]

    def criterion_ae(self, F_pred, F_obs, omegas, area):
        instance_misfit = torch.sum(torch.abs(F_pred - F_obs) ** 2 * area, axis=1)
        return torch.sum(instance_misfit * omegas.squeeze())

    def training_step(self, batch, batch_idx):
        x, f, o = batch
        # area = torch.mean(area, axis=0)
        f_pred = self.forward(x)
<<<<<<< HEAD
        # loss = self.criterion_ae(f_pred, f, o, self.area)
        ae_loss = absolute_error(f_pred, f, o, self.area)
        # self.loss(f_pred, f, o, self.area)
=======
        # Those two losses should be the same
        loss = self.criterion_ae(f_pred, f, o, self.area)
        ae_loss = absolute_error(f_pred, f, o, self.area)
>>>>>>> ed23b9bc
        # self.log("ae_loss", self.loss, on_step=True, on_epoch=False)

        return ae_loss

    def validation_step(self, batch, batch_idx):
        x, f, o = batch
        return {"x": x, "f": f, "o": o}

    def validation_epoch_end(self, outputs):
        x = torch.vstack([x["x"] for x in outputs])
        f = torch.vstack([x["f"] for x in outputs])
        omegas = torch.vstack([x["o"] for x in outputs])
        f_pred = self.forward(x)
        train_loss = self.criterion_ae(f_pred, f, omegas, self.area)
        test_loss = self.criterion_ae(f_pred, f, self.omegas_0, self.area)
        self.val_train_ae(f_pred, f, omegas, self.area)
        self.val_test_ae(f_pred, f, self.omegas_0, self.area)

        self.log("train_loss", train_loss, on_step=False, on_epoch=True, prog_bar=True)
        self.log("test_loss", test_loss, on_step=False, on_epoch=True, prog_bar=True)
        self.log(
            "val_train_ae",
            self.val_train_ae,
            on_step=False,
            on_epoch=True,
            prog_bar=True,
        )
        self.log("val_test_ae", self.val_test_ae, on_step=False, on_epoch=True, prog_bar=True)


class PISMDataset(torch.utils.data.Dataset):
    def __init__(
        self,
        data_dir="path/to/dir",
        samples_file="path/to/file",
        target_file=None,
        target_var="velsurf_mag",
        thinning_factor=1,
        normalize_x=True,
        log_y=True,
        threshold=100e3,
        epsilon=1e-10,
    ):
        self.data_dir = data_dir
        self.samples_file = samples_file
        self.target_file = target_file
        self.target_var = target_var
        self.thinning_factor = thinning_factor
        self.threshold = threshold
        self.epsilon = epsilon
        self.log_y = log_y
        self.normalize_x = normalize_x
        self.load_data()
        if target_file is not None:
            self.load_target()

    def load_target(self):
        epsilon = self.epsilon
        thinning_factor = self.thinning_factor
        ds = xr.open_dataset(self.target_file)
        data = np.nan_to_num(
            ds.variables[self.target_var].values[::thinning_factor, ::thinning_factor],
            epsilon,
        )
        grid_resolution = np.abs(np.diff(ds.variables["x"][0:2]))[0]
        ds.close()

        Y_target_2d = data
        Y_target = np.array(data.flatten(), dtype=np.float32)
        Y_target = torch.from_numpy(Y_target)
        self.Y_target = Y_target
        self.Y_target_2d = Y_target_2d
        self.grid_resolution = grid_resolution

    def load_data(self):
        epsilon = self.epsilon
        thinning_factor = self.thinning_factor
        identifier_name = "id"
        training_files = glob(join(self.data_dir, "*.nc"))
        ids = [int(re.search("id_(.+?)_", f).group(1)) for f in training_files]
        samples = pd.read_csv(self.samples_file, delimiter=",", squeeze=True, skipinitialspace=True).sort_values(
            by=identifier_name
        )
        samples.index = samples[identifier_name]
        samples.index.name = None

        ids_df = pd.DataFrame(data=ids, columns=["id"])
        ids_df.index = ids_df[identifier_name]
        ids_df.index.name = None

        # It is possible that not all ensemble simulations succeeded and returned a value
        # so we much search for missing response values
        missing_ids = list(set(samples["id"]).difference(ids_df["id"]))
        if missing_ids:
            print(f"The following simulations are missing:\n   {missing_ids}")
            print("  ... adjusting priors")
            # and remove the missing samples and responses
            samples_missing_removed = samples[~samples["id"].isin(missing_ids)]
            samples = samples_missing_removed

        samples = samples.drop(samples.columns[0], axis=1)
        m_samples, n_parameters = samples.shape
        self.X_keys = samples.keys()

        ds0 = xr.open_dataset(training_files[0])
        _, ny, nx = ds0.variables["velsurf_mag"].values[:, ::thinning_factor, ::thinning_factor].shape
        ds0.close()
        self.nx = nx
        self.ny = ny

        response = np.zeros((m_samples, ny * nx))

        print("  Loading data sets...")
        training_files.sort(key=lambda x: int(re.search("id_(.+?)_", x).group(1)))
        for idx, m_file in tqdm(enumerate(training_files)):
            ds = xr.open_dataset(m_file)
            data = np.nan_to_num(
                ds.variables["velsurf_mag"].values[:, ::thinning_factor, ::thinning_factor].flatten(),
                epsilon,
            )
            response[idx, :] = data
            ds.close()

        p = response.max(axis=1) < self.threshold

        if self.log_y:
            response = np.log10(response)
            response[np.isneginf(response)] = 0

        X = np.array(samples[p], dtype=np.float32)
        Y = np.array(response[p], dtype=np.float32)
        X = torch.from_numpy(X)
        Y = torch.from_numpy(Y)
        Y[Y < 0] = 0

        X_mean = X.mean(axis=0)
        X_std = X.std(axis=0)
        self.X_mean = X_mean
        self.X_std = X_std

        if self.normalize_x:
            X = (X - X_mean) / X_std

        self.X = X
        self.Y = Y

        n_parameters = X.shape[1]
        self.n_parameters = n_parameters
        n_samples, n_grid_points = Y.shape
        self.n_samples = n_samples
        self.n_grid_points = n_grid_points

        normed_area = torch.tensor(np.ones(n_grid_points))
        normed_area /= normed_area.sum()
        self.normed_area = normed_area

    def return_original(self):
        if self.normalize_x:
            return self.X * self.X_std + self.X_mean
        else:
            return self.X


class PISMDataModule(pl.LightningDataModule):
    def __init__(
        self,
        X,
        F,
        omegas,
        batch_size: int = 128,
        test_size: float = 0.1,
        num_workers: int = 0,
    ):
        super().__init__()
        self.X = X
        self.F = F
        self.omegas = omegas
        self.batch_size = batch_size
        self.test_size = test_size
        self.num_workers = num_workers

    def setup(self, stage: str = None):

        all_data = TensorDataset(self.X, self.F_bar, self.omegas)
        training_data, val_data = train_test_split(all_data, test_size=self.test_size)
        self.training_data = training_data
        self.test_data = training_data
        self.val_data = val_data
        self.all_data = all_data
        train_all_loader = DataLoader(
            dataset=all_data,
            batch_size=self.batch_size,
            shuffle=True,
            num_workers=self.num_workers,
            pin_memory=True,
        )
        val_all_loader = DataLoader(
            dataset=all_data,
            batch_size=self.batch_size,
            shuffle=False,
            num_workers=self.num_workers,
            pin_memory=True,
        )
        train_loader = DataLoader(
            dataset=training_data,
            batch_size=self.batch_size,
            shuffle=True,
            num_workers=self.num_workers,
            pin_memory=True,
        )
        self.train_all_loader = train_all_loader
        self.val_all_loader = val_all_loader
        self.train_loader = train_loader
        self.test_loader = train_loader
        val_loader = DataLoader(
            dataset=val_data,
            batch_size=self.batch_size,
            shuffle=False,
            num_workers=self.num_workers,
        )
        self.val_loader = val_loader

    def prepare_data(self):
        V_hat, F_bar, F_mean = self.get_eigenglaciers()
        n_eigenglaciers = V_hat.shape[1]
        self.V_hat = V_hat
        self.F_bar = F_bar
        self.F_mean = F_mean
        self.n_eigenglaciers = n_eigenglaciers

    def get_eigenglaciers(self, cutoff=0.999):
        F = self.F
        omegas = self.omegas
        n_grid_points = F.shape[1]
        F_mean = (F * omegas).sum(axis=0)
        F_bar = F - F_mean  # Eq. 28
        Z = torch.diag(torch.sqrt(omegas.squeeze() * n_grid_points))
        U, S, V = torch.svd_lowrank(Z @ F_bar, q=40)
        lamda = S ** 2 / (n_grid_points)

        cutoff_index = torch.sum(torch.cumsum(lamda / lamda.sum(), 0) < cutoff)
        lamda_truncated = lamda.detach()[:cutoff_index]
        V = V.detach()[:, :cutoff_index]
        V_hat = V @ torch.diag(torch.sqrt(lamda_truncated))

        return V_hat, F_bar, F_mean

    def train_dataloader(self):
        return self.train_loader

    def test_dataloader(self):
        return self.test_loader

    def validation_dataloader(self):
        return self.validation_loader


def _absolute_error_update(preds: Tensor, target: Tensor, area: Tensor) -> Tensor:
    _check_same_shape(preds, target)
    diff = torch.abs(preds - target)
    sum_absolute_error = torch.sum(diff * diff * area, axis=1)
    return sum_absolute_error


def _absolute_error_compute(sum_absolute_error: Tensor, omegas: Tensor) -> Tensor:
    return torch.sum(sum_absolute_error * omegas.squeeze())


def absolute_error(preds: Tensor, target: Tensor, omegas: Tensor, area: Tensor) -> Tensor:
    """
    Computes squared absolute error
    Args:
        preds: estimated labels
        target: ground truth labels
        omegas: weights
        area: area of each cell
    Return:
        Tensor with absolute error
    Example:
        >>> x = torch.tensor([[0, 1, 2, 3], [1, 2, 3, 4]]).T
        >>> y = torch.tensor([[0, 1, 2, 1], [2, 3, 4, 4]]).T
        >>> o = torch.tensor([0.25, 0.25, 0.3, 0.2])
        >>> a = torch.tensor([0.25, 0.25])
        >>> absolute_error(x, y, o, a)
        tensor(0.4000)
    """
    sum_abs_error = _absolute_error_update(preds, target, area)
    return _absolute_error_compute(sum_abs_error, omegas)


class AbsoluteError(Metric):
    def __init__(self, compute_on_step: bool = True, dist_sync_on_step=False):
        # call `self.add_state`for every internal state that is needed for the metrics computations
        # dist_reduce_fx indicates the function that should be used to reduce
        # state from multiple processes
        super().__init__(compute_on_step=compute_on_step, dist_sync_on_step=dist_sync_on_step)

        self.add_state("sum_abs_error", default=[], dist_reduce_fx="cat")

    def update(self, preds: Tensor, target: Tensor, omegas: Tensor, area: Tensor):
        """
        Update state with predictions and targets, and area.
        Args:
            preds: Predictions from model
            target: Ground truth values
        """
        self.omegas = omegas
        sum_abs_error = _absolute_error_update(preds, target, area)
        self.sum_abs_error.append(sum_abs_error)

    def compute(self):
        """
        Computes absolute error over state.
        """
        omegas = dim_zero_cat(self.omegas)
        sum_abs_error = dim_zero_cat(self.sum_abs_error)
        return _absolute_error_compute(sum_abs_error, omegas)

    @property
    def is_differentiable(self):
        return True<|MERGE_RESOLUTION|>--- conflicted
+++ resolved
@@ -127,7 +127,9 @@
         return parent_parser
 
     def configure_optimizers(self):
-        optimizer = torch.optim.Adam(self.parameters(), self.hparams.learning_rate, weight_decay=0.0)
+        optimizer = torch.optim.Adam(
+            self.parameters(), self.hparams.learning_rate, weight_decay=0.0
+        )
         scheduler = {
             "scheduler": ExponentialLR(optimizer, 0.9975, verbose=True),
         }
@@ -147,16 +149,8 @@
         x, f, o = batch
         # area = torch.mean(area, axis=0)
         f_pred = self.forward(x)
-<<<<<<< HEAD
         # loss = self.criterion_ae(f_pred, f, o, self.area)
         ae_loss = absolute_error(f_pred, f, o, self.area)
-        # self.loss(f_pred, f, o, self.area)
-=======
-        # Those two losses should be the same
-        loss = self.criterion_ae(f_pred, f, o, self.area)
-        ae_loss = absolute_error(f_pred, f, o, self.area)
->>>>>>> ed23b9bc
-        # self.log("ae_loss", self.loss, on_step=True, on_epoch=False)
 
         return ae_loss
 
@@ -183,7 +177,9 @@
             on_epoch=True,
             prog_bar=True,
         )
-        self.log("val_test_ae", self.val_test_ae, on_step=False, on_epoch=True, prog_bar=True)
+        self.log(
+            "val_test_ae", self.val_test_ae, on_step=False, on_epoch=True, prog_bar=True
+        )
 
 
 class PISMDataset(torch.utils.data.Dataset):
@@ -236,9 +232,9 @@
         identifier_name = "id"
         training_files = glob(join(self.data_dir, "*.nc"))
         ids = [int(re.search("id_(.+?)_", f).group(1)) for f in training_files]
-        samples = pd.read_csv(self.samples_file, delimiter=",", squeeze=True, skipinitialspace=True).sort_values(
-            by=identifier_name
-        )
+        samples = pd.read_csv(
+            self.samples_file, delimiter=",", squeeze=True, skipinitialspace=True
+        ).sort_values(by=identifier_name)
         samples.index = samples[identifier_name]
         samples.index.name = None
 
@@ -261,7 +257,11 @@
         self.X_keys = samples.keys()
 
         ds0 = xr.open_dataset(training_files[0])
-        _, ny, nx = ds0.variables["velsurf_mag"].values[:, ::thinning_factor, ::thinning_factor].shape
+        _, ny, nx = (
+            ds0.variables["velsurf_mag"]
+            .values[:, ::thinning_factor, ::thinning_factor]
+            .shape
+        )
         ds0.close()
         self.nx = nx
         self.ny = ny
@@ -273,7 +273,9 @@
         for idx, m_file in tqdm(enumerate(training_files)):
             ds = xr.open_dataset(m_file)
             data = np.nan_to_num(
-                ds.variables["velsurf_mag"].values[:, ::thinning_factor, ::thinning_factor].flatten(),
+                ds.variables["velsurf_mag"]
+                .values[:, ::thinning_factor, ::thinning_factor]
+                .flatten(),
                 epsilon,
             )
             response[idx, :] = data
@@ -424,7 +426,9 @@
     return torch.sum(sum_absolute_error * omegas.squeeze())
 
 
-def absolute_error(preds: Tensor, target: Tensor, omegas: Tensor, area: Tensor) -> Tensor:
+def absolute_error(
+    preds: Tensor, target: Tensor, omegas: Tensor, area: Tensor
+) -> Tensor:
     """
     Computes squared absolute error
     Args:
@@ -451,7 +455,9 @@
         # call `self.add_state`for every internal state that is needed for the metrics computations
         # dist_reduce_fx indicates the function that should be used to reduce
         # state from multiple processes
-        super().__init__(compute_on_step=compute_on_step, dist_sync_on_step=dist_sync_on_step)
+        super().__init__(
+            compute_on_step=compute_on_step, dist_sync_on_step=dist_sync_on_step
+        )
 
         self.add_state("sum_abs_error", default=[], dist_reduce_fx="cat")
 
