# Copyright (C) 2021 Andy Aschwanden, Douglas C Brinkerhoff
#
# This file is part of pism-emulator.
#
# PISM-EMULATOR is free software; you can redistribute it and/or modify it under the
# terms of the GNU General Public License as published by the Free Software
# Foundation; either version 3 of the License, or (at your option) any later
# version.
#
# PISM-EMULATOR is distributed in the hope that it will be useful, but WITHOUT ANY
# WARRANTY; without even the implied warranty of MERCHANTABILITY or FITNESS
# FOR A PARTICULAR PURPOSE.  See the GNU General Public License for more
# details.
#
# You should have received a copy of the GNU General Public License
# along with PISM; if not, write to the Free Software
# Foundation, Inc., 51 Franklin St, Fifth Floor, Boston, MA  02110-1301  USA

from collections import OrderedDict
from glob import glob
import numpy as np
import pandas as pd
from os.path import join
import re
from sklearn.model_selection import train_test_split
from tqdm import tqdm
import xarray as xr

import torch
import torch.nn as nn
from torch import Tensor
from torchmetrics.utilities.checks import _check_same_shape
from torchmetrics import Metric
import pytorch_lightning as pl
from torch.optim.lr_scheduler import ExponentialLR, ReduceLROnPlateau
from torch.utils.data import DataLoader, TensorDataset

from pismemulator.metrics import AbsoluteError, absolute_error


class DNNEmulator(pl.LightningModule):
    def __init__(
        self,
        n_parameters,
        n_eigenglaciers,
        V_hat,
        F_mean,
        area,
        hparams,
        *args,
        **kwargs,
    ):
        super().__init__()
        self.save_hyperparameters(hparams)
        n_layers = self.hparams.n_layers
        n_hidden = self.hparams.n_hidden_1

        # Inputs to hidden layer linear transformation
        self.l_first = nn.Linear(n_parameters, n_hidden)
        self.norm = nn.LayerNorm(n_hidden)
        self.dropout = nn.Dropout(p=0.0)

        model = nn.Sequential(
            OrderedDict(
                [
                    ("Linear", nn.Linear(n_hidden, n_hidden)),
                    ("LayerNorm", nn.LayerNorm(n_hidden)),
                    ("Dropout", nn.Dropout(p=0.1)),
                    ("relu", nn.ReLU()),
                ]
            )
        )
        self.dnn = nn.ModuleList([model for n in range(n_layers - 2)])
        self.l_last = nn.Linear(n_hidden, n_eigenglaciers)

        self.V_hat = torch.nn.Parameter(V_hat, requires_grad=False)
        self.F_mean = torch.nn.Parameter(F_mean, requires_grad=False)

        self.register_buffer("area", area)

        self.train_ae = AbsoluteError()
        self.test_ae = AbsoluteError()

    def forward(self, x, add_mean=False):
        # Pass the input tensor through each of our operations

        a = self.l_first(x)
        a = self.norm(a)
        a = self.dropout(a)
        z = torch.relu(a)

        for dnn in self.dnn:
            a = dnn(z)
            z = torch.relu(a) + z

        z_last = self.l_last(z)

        if add_mean:
            F_pred = z_last @ self.V_hat.T + self.F_mean
        else:
            F_pred = z_last @ self.V_hat.T

        return F_pred

    @staticmethod
    def add_model_specific_args(parent_parser):
        parser = parent_parser.add_argument_group("NNEmulator")
        parser.add_argument("--batch_size", type=int, default=128)
        parser.add_argument("--n_hidden_1", type=int, default=128)
        parser.add_argument("--n_hidden_2", type=int, default=128)
        parser.add_argument("--n_hidden_3", type=int, default=128)
        parser.add_argument("--n_hidden_4", type=int, default=128)
        parser.add_argument("--learning_rate", type=float, default=0.01)

        return parent_parser

    def criterion_ae(self, F_pred, F_obs, omegas, area):
        instance_misfit = torch.sum(torch.abs((F_pred - F_obs)) ** 2 * area, axis=1)
        return torch.sum(instance_misfit * omegas.squeeze())

    def configure_optimizers(self):
        optimizer = torch.optim.Adam(self.parameters(), self.hparams.learning_rate, weight_decay=0.0)
        # This is an approximation to Doug's version:
        scheduler = {
            "scheduler": ExponentialLR(optimizer, 0.9975, verbose=True),
        }

        return [optimizer], [scheduler]

    def training_step(self, batch, batch_idx):
        x, f, o, _ = batch
        f_pred = self.forward(x)
        loss = absolute_error(f_pred, f, o, self.area)

        return loss

    def validation_step(self, batch, batch_idx):
        x, f, o, o_0 = batch
        f_pred = self.forward(x)

        self.log("train_loss", self.train_ae(f_pred, f, o, self.area))
        self.log("test_loss", self.test_ae(f_pred, f, o_0, self.area))

        return {"x": x, "f": f, "f_pred": f_pred, "o": o, "o_0": o_0}

    def validation_epoch_end(self, outputs):

        self.log(
            "train_loss",
            self.train_ae,
            on_step=False,
            on_epoch=True,
            prog_bar=True,
        )
        self.log(
            "test_loss",
            self.test_ae,
            on_step=False,
            on_epoch=True,
            prog_bar=True,
        )


class NNEmulator(pl.LightningModule):
    def __init__(
        self,
        n_parameters,
        n_eigenglaciers,
        V_hat,
        F_mean,
        area,
        hparams,
        *args,
        **kwargs,
    ):
        super().__init__()
        self.save_hyperparameters(hparams)
        n_hidden_1 = self.hparams.n_hidden_1
        n_hidden_2 = self.hparams.n_hidden_2
        n_hidden_3 = self.hparams.n_hidden_3
        n_hidden_4 = self.hparams.n_hidden_4

        # Inputs to hidden layer linear transformation
        self.l_1 = nn.Linear(n_parameters, n_hidden_1)
        self.norm_1 = nn.LayerNorm(n_hidden_1)
        self.dropout_1 = nn.Dropout(p=0.0)
        self.l_2 = nn.Linear(n_hidden_1, n_hidden_2)
        self.norm_2 = nn.LayerNorm(n_hidden_2)
        self.dropout_2 = nn.Dropout(p=0.5)
        self.l_3 = nn.Linear(n_hidden_2, n_hidden_3)
        self.norm_3 = nn.LayerNorm(n_hidden_3)
        self.dropout_3 = nn.Dropout(p=0.5)
        self.l_4 = nn.Linear(n_hidden_3, n_hidden_4)
        self.norm_4 = nn.LayerNorm(n_hidden_3)
        self.dropout_4 = nn.Dropout(p=0.5)
        self.l_5 = nn.Linear(n_hidden_4, n_eigenglaciers)

        self.V_hat = torch.nn.Parameter(V_hat, requires_grad=False)
        self.F_mean = torch.nn.Parameter(F_mean, requires_grad=False)

        self.register_buffer("area", area)

        self.train_ae = AbsoluteError()
        self.test_ae = AbsoluteError()

    def forward(self, x, add_mean=False):
        # Pass the input tensor through each of our operations

        a_1 = self.l_1(x)
        a_1 = self.norm_1(a_1)
        a_1 = self.dropout_1(a_1)
        z_1 = torch.relu(a_1)

        a_2 = self.l_2(z_1)
        a_2 = self.norm_2(a_2)
        a_2 = self.dropout_2(a_2)
        z_2 = torch.relu(a_2) + z_1

        a_3 = self.l_3(z_2)
        a_3 = self.norm_3(a_3)
        a_3 = self.dropout_3(a_3)
        z_3 = torch.relu(a_3) + z_2

        a_4 = self.l_4(z_3)
        a_4 = self.norm_3(a_4)
        a_4 = self.dropout_3(a_4)
        z_4 = torch.relu(a_4) + z_3

        z_5 = self.l_5(z_4)
        if add_mean:
            F_pred = z_5 @ self.V_hat.T + self.F_mean
        else:
            F_pred = z_5 @ self.V_hat.T

        return F_pred

    @staticmethod
    def add_model_specific_args(parent_parser):
        parser = parent_parser.add_argument_group("NNEmulator")
        parser.add_argument("--batch_size", type=int, default=128)
        parser.add_argument("--n_hidden_1", type=int, default=128)
        parser.add_argument("--n_hidden_2", type=int, default=128)
        parser.add_argument("--n_hidden_3", type=int, default=128)
        parser.add_argument("--n_hidden_4", type=int, default=128)
        parser.add_argument("--learning_rate", type=float, default=0.01)

        return parent_parser

    def criterion_ae(self, F_pred, F_obs, omegas, area):
        instance_misfit = torch.sum(torch.abs((F_pred - F_obs)) ** 2 * area, axis=1)
        return torch.sum(instance_misfit * omegas.squeeze())

    def configure_optimizers(self):
        optimizer = torch.optim.Adam(self.parameters(), self.hparams.learning_rate, weight_decay=0.0)
        # This is an approximation to Doug's version:
        scheduler = {
            "scheduler": ExponentialLR(optimizer, 0.9975, verbose=True),
        }

        return [optimizer], [scheduler]

    def training_step(self, batch, batch_idx):
        x, f, o, _ = batch
        f_pred = self.forward(x)
        loss = absolute_error(f_pred, f, o, self.area)

        return loss

    def validation_step(self, batch, batch_idx):
        x, f, o, o_0 = batch
        f_pred = self.forward(x)

        self.log("train_loss", self.train_ae(f_pred, f, o, self.area))
        self.log("test_loss", self.test_ae(f_pred, f, o_0, self.area))

        return {"x": x, "f": f, "f_pred": f_pred, "o": o, "o_0": o_0}

    def validation_epoch_end(self, outputs):

        self.log(
            "train_loss",
            self.train_ae,
            on_step=False,
            on_epoch=True,
            prog_bar=True,
        )
        self.log(
            "test_loss",
            self.test_ae,
            on_step=False,
            on_epoch=True,
            prog_bar=True,
        )


class PISMDataset(torch.utils.data.Dataset):
    def __init__(
        self,
        data_dir="path/to/dir",
        samples_file="path/to/file",
        target_file=None,
        target_var="velsurf_mag",
        training_var="velsurf_mag",
        thinning_factor=1,
        normalize_x=True,
        log_y=True,
        threshold=100e3,
        epsilon=0,
        return_numpy=False,
    ):
        self.data_dir = data_dir
        self.samples_file = samples_file
        self.target_file = target_file
        self.target_var = target_var
        self.thinning_factor = thinning_factor
        self.threshold = threshold
        self.training_var = training_var
        self.epsilon = epsilon
        self.log_y = log_y
        self.normalize_x = normalize_x
        self.return_numpy = return_numpy
        self.load_target()
        self.load_data()

    def __getitem__(self, i):
        return tuple(d[i] for d in [self.X, self.Y])

    def __len__(self):
        return min(len(d) for d in [self.X, self.Y])

    def load_target(self):
        epsilon = self.epsilon
        return_numpy = self.return_numpy
        thinning_factor = self.thinning_factor
        ds = xr.open_dataset(self.target_file)
        data = ds.variables[self.target_var].squeeze()
        mask = data.isnull()
        data = np.nan_to_num(
            data.values[::thinning_factor, ::thinning_factor],
            nan=epsilon,
        )
        mask = mask[::thinning_factor, ::thinning_factor].values
        grid_resolution = np.abs(np.diff(ds.variables["x"][0:2]))[0]
        self.grid_resolution = grid_resolution
        ds.close()

        idx = (mask == False).nonzero()
        data = data[idx]

        Y_target_2d = data
        Y_target = np.array(data.flatten(), dtype=np.float32)
        if not return_numpy:
            Y_target = torch.from_numpy(Y_target)
        self.Y_target = Y_target
        self.Y_target_2d = Y_target_2d
        self.mask_2d = mask
        self.sparse_idx_2d = idx
        self.sparse_idx_1d = np.ravel_multi_index(idx, mask.shape)

    def load_data(self):
        epsilon = self.epsilon
        return_numpy = self.return_numpy
        thinning_factor = self.thinning_factor

        identifier_name = "id"
        training_var = self.training_var
        training_files = glob(join(self.data_dir, "*.nc"))
        ids = [int(re.search("id_(.+?)_", f).group(1)) for f in training_files]
        samples = pd.read_csv(self.samples_file, delimiter=",", squeeze=True, skipinitialspace=True).sort_values(
            by=identifier_name
        )
        samples.index = samples[identifier_name]
        samples.index.name = None

        ids_df = pd.DataFrame(data=ids, columns=["id"])
        ids_df.index = ids_df[identifier_name]
        ids_df.index.name = None

        # It is possible that not all ensemble simulations succeeded and returned a value
        # so we much search for missing response values
        missing_ids = list(set(samples["id"]).difference(ids_df["id"]))
        if missing_ids:
            print(f"The following simulations are missing:\n   {missing_ids}")
            print("  ... adjusting priors")
            # and remove the missing samples and responses
            samples_missing_removed = samples[~samples["id"].isin(missing_ids)]
            samples = samples_missing_removed

        samples = samples.drop(samples.columns[0], axis=1)
        m_samples, n_parameters = samples.shape
        self.X_keys = samples.keys()

        ds0 = xr.open_dataset(training_files[0])
<<<<<<< HEAD
        _, ny, nx = ds0.variables["velsurf_mag"].values[:, ::thinning_factor, ::thinning_factor].shape
=======
        _, ny, nx = (
            ds0.variables["velsurf_mag"]
            .values[:, ::thinning_factor, ::thinning_factor]
            .shape
        )

>>>>>>> f5f9c950
        ds0.close()
        self.nx = nx
        self.ny = ny

        response = np.zeros((m_samples, len(self.sparse_idx_1d)))

        print("  Loading data sets...")
        training_files.sort(key=lambda x: int(re.search("id_(.+?)_", x).group(1)))
        for idx, m_file in tqdm(enumerate(training_files)):
            ds = xr.open_dataset(m_file)
            data = np.squeeze(
                np.nan_to_num(
<<<<<<< HEAD
                    ds.variables[training_var].values[:, ::thinning_factor, ::thinning_factor],
                    epsilon,
=======
                    ds.variables[training_var].values[
                        :, ::thinning_factor, ::thinning_factor
                    ],
                    nan=epsilon,
>>>>>>> f5f9c950
                )
            )
            response[idx, :] = data[self.sparse_idx_2d].flatten()
            ds.close()

        p = response.max(axis=1) < self.threshold
        if self.log_y:
            response = np.log10(response)
            response[np.isneginf(response)] = 0

        X = np.array(samples[p], dtype=np.float32)
        Y = np.array(response[p], dtype=np.float32)
        if not return_numpy:
            X = torch.from_numpy(X)
            Y = torch.from_numpy(Y)
        Y[Y < 0] = 0

        X_mean = X.mean(axis=0)
        X_std = X.std(axis=0)
        self.X_mean = X_mean
        self.X_std = X_std

        if self.normalize_x:
            X = (X - X_mean) / X_std

        self.X = X
        self.Y = Y

        n_parameters = X.shape[1]
        self.n_parameters = n_parameters
        n_samples, n_grid_points = Y.shape
        self.n_samples = n_samples
        self.n_grid_points = n_grid_points

        normed_area = np.ones(n_grid_points)
        if not return_numpy:
            normed_area = torch.tensor(normed_area)
        normed_area /= normed_area.sum()
        self.normed_area = normed_area

    def return_original(self):
        if self.normalize_x:
            return self.X * self.X_std + self.X_mean
        else:
            return self.X


class PISMDataModule(pl.LightningDataModule):
    def __init__(
        self,
        X,
        F,
        omegas,
        omegas_0,
        batch_size: int = 128,
        train_size: float = 0.9,
        num_workers: int = 0,
    ):
        super().__init__()
        self.X = X
        self.F = F
        self.omegas = omegas
        self.omegas_0 = omegas_0
        self.batch_size = batch_size
        self.train_size = train_size
        self.num_workers = num_workers

    def setup(self, stage: str = None):

        all_data = TensorDataset(self.X, self.F_bar, self.omegas, self.omegas_0)
        self.all_data = all_data

        training_data, val_data = train_test_split(all_data, train_size=self.train_size, random_state=0)
        self.training_data = training_data
        self.test_data = training_data

        self.val_data = val_data
        train_all_loader = DataLoader(
            dataset=all_data,
            batch_size=self.batch_size,
            shuffle=True,
            num_workers=self.num_workers,
            pin_memory=True,
        )
        self.train_all_loader = train_all_loader
        val_all_loader = DataLoader(
            dataset=all_data,
            batch_size=self.batch_size,
            shuffle=False,
            num_workers=self.num_workers,
            pin_memory=True,
        )
        self.val_all_loader = val_all_loader
        train_loader = DataLoader(
            dataset=training_data,
            batch_size=self.batch_size,
            shuffle=True,
            num_workers=self.num_workers,
            pin_memory=True,
        )
        self.train_loader = train_loader
        self.test_loader = train_loader
        val_loader = DataLoader(
            dataset=val_data,
            batch_size=self.batch_size,
            shuffle=False,
            num_workers=self.num_workers,
        )
        self.val_loader = val_loader

    def prepare_data(self, **kwargs):
        V_hat, F_bar, F_mean = self.get_eigenglaciers(**kwargs)
        n_eigenglaciers = V_hat.shape[1]
        self.V_hat = V_hat
        self.F_bar = F_bar
        self.F_mean = F_mean
        self.n_eigenglaciers = n_eigenglaciers

    def get_eigenglaciers(self, **kwargs):
        print("Generating eigenglaciers")
        defaultKwargs = {
            "cutoff": 1.0,
            "q": 100,
            "svd_lowrank": True,
            "eigenvalues": False,
        }
        kwargs = {**defaultKwargs, **kwargs}
        F = self.F
        omegas = self.omegas
        n_grid_points = F.shape[1]
        F_mean = (F * omegas).sum(axis=0)
        F_bar = F - F_mean  # Eq. 28
        if kwargs["svd_lowrank"]:
            Z = torch.diag(torch.sqrt(omegas.squeeze() * n_grid_points))
            U, S, V = torch.svd_lowrank(Z @ F_bar, q=kwargs["q"])
            lamda = S ** 2 / (n_grid_points)
        else:
            S = F_bar.T @ torch.diag(omegas.squeeze()) @ F_bar  # Eq. 27

            lamda, V = torch.eig(S, eigenvectors=True)  # Eq. 26
            lamda = lamda[:, 0].squeeze()

        cutoff_index = torch.sum(torch.cumsum(lamda / lamda.sum(), 0) < kwargs["cutoff"])
        print(f"...using the first {cutoff_index} eigen values")
        lamda_truncated = lamda.detach()[:cutoff_index]
        V = V.detach()[:, :cutoff_index]
        V_hat = V @ torch.diag(torch.sqrt(lamda_truncated))

        if kwargs["eigenvalues"]:
            return V_hat, F_bar, F_mean, lamda
        else:
            return V_hat, F_bar, F_mean

    def train_dataloader(self):
        return self.train_loader

    def validation_dataloader(self):
        return self.val_loader<|MERGE_RESOLUTION|>--- conflicted
+++ resolved
@@ -391,16 +391,12 @@
         self.X_keys = samples.keys()
 
         ds0 = xr.open_dataset(training_files[0])
-<<<<<<< HEAD
-        _, ny, nx = ds0.variables["velsurf_mag"].values[:, ::thinning_factor, ::thinning_factor].shape
-=======
         _, ny, nx = (
             ds0.variables["velsurf_mag"]
             .values[:, ::thinning_factor, ::thinning_factor]
             .shape
         )
 
->>>>>>> f5f9c950
         ds0.close()
         self.nx = nx
         self.ny = ny
@@ -413,15 +409,10 @@
             ds = xr.open_dataset(m_file)
             data = np.squeeze(
                 np.nan_to_num(
-<<<<<<< HEAD
-                    ds.variables[training_var].values[:, ::thinning_factor, ::thinning_factor],
-                    epsilon,
-=======
                     ds.variables[training_var].values[
                         :, ::thinning_factor, ::thinning_factor
                     ],
                     nan=epsilon,
->>>>>>> f5f9c950
                 )
             )
             response[idx, :] = data[self.sparse_idx_2d].flatten()
