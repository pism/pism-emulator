# Copyright (C) 2021 Andy Aschwanden, Douglas C Brinkerhoff
#
# This file is part of pism-emulator.
#
# PISM-EMULATOR is free software; you can redistribute it and/or modify it under the
# terms of the GNU General Public License as published by the Free Software
# Foundation; either version 3 of the License, or (at your option) any later
# version.
#
# PISM-EMULATOR is distributed in the hope that it will be useful, but WITHOUT ANY
# WARRANTY; without even the implied warranty of MERCHANTABILITY or FITNESS
# FOR A PARTICULAR PURPOSE.  See the GNU General Public License for more
# details.
#
# You should have received a copy of the GNU General Public License
# along with PISM; if not, write to the Free Software
# Foundation, Inc., 51 Franklin St, Fifth Floor, Boston, MA  02110-1301  USA

from collections import OrderedDict
from glob import glob
import numpy as np
import pandas as pd
from os.path import join
import re
from sklearn.model_selection import train_test_split
from tqdm import tqdm
import xarray as xr
import pyro

import torch
import torch.nn as nn
from torch import Tensor
from torchmetrics.utilities.checks import _check_same_shape
from torchmetrics import Metric
import pytorch_lightning as pl
from torch.optim.lr_scheduler import ExponentialLR, ReduceLROnPlateau
from torch.utils.data import DataLoader, TensorDataset

from pismemulator.metrics import (
    AbsoluteError,
    absolute_error,
    AreaAbsoluteError,
    area_absolute_error,
)


class PDDEmulator(pl.LightningModule):
<<<<<<< HEAD
    def __init__(
        self,
        n_parameters,
        hparams,
        *args,
        **kwargs,
    ):
        super().__init__()
        self.save_hyperparameters(hparams)
        n_layers = self.hparams.n_layers
        n_hidden = self.hparams.n_hidden_1

        # Inputs to hidden layer linear transformation
        self.l_first = nn.Linear(n_parameters, n_hidden)
        self.norm = nn.LayerNorm(n_hidden)
        self.dropout = nn.Dropout(p=0.0)

        model = nn.Sequential(
            OrderedDict(
                [
                    ("Linear", nn.Linear(n_hidden, n_hidden)),
                    ("LayerNorm", nn.LayerNorm(n_hidden)),
                    ("Dropout", nn.Dropout(p=0.1)),
                    ("relu", nn.ReLU()),
                ]
            )
        )
        self.dnn = nn.ModuleList([model for n in range(n_layers - 2)])
        self.l_last = nn.Linear(n_hidden, n_eigenglaciers)

        self.train_ae = AbsoluteError()
        self.test_ae = AbsoluteError()

    def forward(self, x):
        # Pass the input tensor through each of our operations

        a = self.l_first(x)
        a = self.norm(a)
        a = self.dropout(a)
        z = torch.relu(a)

        for dnn in self.dnn:
            a = dnn(z)
            z = torch.relu(a) + z

        z_last = self.l_last(z)
        M = z_last

        return M

    @staticmethod
    def add_model_specific_args(parent_parser):
        parser = parent_parser.add_argument_group("NNEmulator")
        parser.add_argument("--batch_size", type=int, default=128)
        parser.add_argument("--n_hidden_1", type=int, default=128)
        parser.add_argument("--n_hidden_2", type=int, default=128)
        parser.add_argument("--n_hidden_3", type=int, default=128)
        parser.add_argument("--n_hidden_4", type=int, default=128)
        parser.add_argument("--learning_rate", type=float, default=0.01)

        return parent_parser

    def criterion_ae(self, F_pred, F_obs, omegas, area):
        instance_misfit = torch.sum(torch.abs((F_pred - F_obs)) ** 2 * area, axis=1)
        return torch.sum(instance_misfit * omegas.squeeze())

    def configure_optimizers(self):
        optimizer = torch.optim.Adam(
            self.parameters(), self.hparams.learning_rate, weight_decay=0.0
        )
        # This is an approximation to Doug's version:
        scheduler = {
            "scheduler": ExponentialLR(optimizer, 0.9975, verbose=True),
        }

        return [optimizer], [scheduler]

    def training_step(self, batch, batch_idx):
        temp, precip, std_dev, M = batch
        f_pred = self.forward(x)
        loss = absolute_error(f_pred, f, o, self.area)

        return loss

    def validation_step(self, batch, batch_idx):
        x, f, o, o_0 = batch
        f_pred = self.forward(x)

        self.log("train_loss", self.train_ae(f_pred, f, o, self.area))
        self.log("test_loss", self.test_ae(f_pred, f, o_0, self.area))

        return {"x": x, "f": f, "f_pred": f_pred, "o": o, "o_0": o_0}

    def validation_epoch_end(self, outputs):

        self.log(
            "train_loss",
            self.train_ae,
            on_step=False,
            on_epoch=True,
            prog_bar=True,
        )
        self.log(
            "test_loss",
            self.test_ae,
            on_step=False,
            on_epoch=True,
            prog_bar=True,
        )


class DNNEmulator(pl.LightningModule):
=======
    """
    The Neural Network emulator is adapted from Aschwanden & Brinkerhoff (2022),
    sans Principal Component Analysis.
    but maps (T, P, beta) -> A, M, R where
    T: temperature (monthly or daily)
    P: precipitation (monthly or daily)
    beta: f_snow, f_ice, f_refreeze the three PDD parameters

    A: Accumulation (annual)
    M: Melt (annual)
    R: Refreeze (annual)
    """

>>>>>>> 8b8695a9
    def __init__(
        self,
        n_parameters: int,
        n_outputs: int,
        hparams,
        *args,
        **kwargs,
    ):
        super().__init__()
        hparams["n_paramters"] = n_parameters
        hparams["n_outputs"] = n_outputs
        self.save_hyperparameters(hparams)
        n_layers = self.hparams.n_layers
        n_hidden = self.hparams.n_hidden

        if isinstance(n_hidden, int):
            n_hidden = [n_hidden] * (n_layers - 1)

        # Inputs to hidden layer linear transformation
        self.l_first = nn.Linear(n_parameters, n_hidden[0])
        self.norm_first = nn.LayerNorm(n_hidden[0])
        self.dropout_first = nn.Dropout(p=0.0)

        models = []
        for n in range(n_layers - 2):
            models.append(
                nn.Sequential(
                    OrderedDict(
                        [
                            ("Linear", nn.Linear(n_hidden[n], n_hidden[n + 1])),
                            ("LayerNorm", nn.LayerNorm(n_hidden[n + 1])),
                            ("Dropout", nn.Dropout(p=0.1)),
                        ]
                    )
                )
            )
        self.dnn = nn.ModuleList(models)
        self.l_last = nn.Linear(n_hidden[-1], n_outputs)

        self.train_ae = AbsoluteError()
        self.test_ae = AbsoluteError()

    def forward(self, x, add_mean=False):
        # Pass the input tensor through each of our operations

        a = self.l_first(x)
        a = self.norm_first(a)
        a = self.dropout_first(a)
        z = torch.relu(a)

        for dnn in self.dnn:
            a = dnn(z)
            z = torch.relu(a) + z

        return self.l_last(z)

    @staticmethod
    def add_model_specific_args(parent_parser):
        parser = parent_parser.add_argument_group("NNEmulator")
        parser.add_argument("--batch_size", type=int, default=128)
        parser.add_argument("--n_hidden", default=128)
        parser.add_argument("--learning_rate", type=float, default=0.1)

        return parent_parser

    def configure_optimizers(self):
        optimizer = torch.optim.Adam(
            self.parameters(), self.hparams.learning_rate, weight_decay=0.0
        )
        # This is an approximation to Doug's version:
        scheduler = {
            "scheduler": ExponentialLR(optimizer, 0.9975, verbose=True),
        }

        return [optimizer], [scheduler]

    def training_step(self, batch, batch_idx):
        x, f, o, _ = batch
        f_pred = self.forward(x)
        loss = absolute_error(f_pred, f, o)

        return loss

    def validation_step(self, batch, batch_idx):
        x, f, o, o_0 = batch
        f_pred = self.forward(x)

        self.log("train_loss", self.train_ae(f_pred, f, o))
        self.log("test_loss", self.test_ae(f_pred, f, o_0))

        return {"x": x, "f": f, "f_pred": f_pred, "o": o, "o_0": o_0}

    def validation_epoch_end(self, outputs):

        self.log(
            "train_loss",
            self.train_ae,
            on_step=False,
            on_epoch=True,
            prog_bar=True,
        )
        self.log(
            "test_loss",
            self.test_ae,
            on_step=False,
            on_epoch=True,
            prog_bar=True,
        )


class DNNEmulator(pl.LightningModule):
    def __init__(
        self,
        n_parameters: int,
        n_eigenglaciers: int,
        V_hat: Tensor,
        F_mean: Tensor,
        area: Tensor,
        hparams,
        *args,
        **kwargs,
    ):
        super().__init__()
        self.save_hyperparameters(hparams)
        n_layers = self.hparams.n_layers
        n_hidden = self.hparams.n_hidden

        if isinstance(n_hidden, int):
            n_hidden = [n_hidden] * (n_layers - 1)

        # Inputs to hidden layer linear transformation
        self.l_first = nn.Linear(n_parameters, n_hidden[0])
        self.norm_first = nn.LayerNorm(n_hidden[0])
        self.dropout_first = nn.Dropout(p=0.0)

        models = []
        for n in range(n_layers - 2):
            models.append(
                nn.Sequential(
                    OrderedDict(
                        [
                            ("Linear", nn.Linear(n_hidden[n], n_hidden[n + 1])),
                            ("LayerNorm", nn.LayerNorm(n_hidden[n + 1])),
                            ("Dropout", nn.Dropout(p=0.1)),
                        ]
                    )
                )
            )
        self.dnn = nn.ModuleList(models)
        self.l_last = nn.Linear(n_hidden[-1], n_eigenglaciers)

        self.V_hat = torch.nn.Parameter(V_hat, requires_grad=False)
        self.F_mean = torch.nn.Parameter(F_mean, requires_grad=False)

        self.register_buffer("area", area)

        self.train_ae = AreaAbsoluteError()
        self.test_ae = AreaAbsoluteError()

    def forward(self, x, add_mean=False):
        # Pass the input tensor through each of our operations

        a = self.l_first(x)
        a = self.norm_first(a)
        a = self.dropout_first(a)
        z = torch.relu(a)

        for dnn in self.dnn:
            a = dnn(z)
            z = torch.relu(a) + z

        z_last = self.l_last(z)

        if add_mean:
            F_pred = z_last @ self.V_hat.T + self.F_mean
        else:
            F_pred = z_last @ self.V_hat.T

        return F_pred

    @staticmethod
    def add_model_specific_args(parent_parser):
        parser = parent_parser.add_argument_group("NNEmulator")
        parser.add_argument("--batch_size", type=int, default=128)
        parser.add_argument("--n_hidden", default=128)
        parser.add_argument("--learning_rate", type=float, default=0.01)

        return parent_parser

    def configure_optimizers(self):
        optimizer = torch.optim.Adam(
            self.parameters(), self.hparams.learning_rate, weight_decay=0.0
        )
        # This is an approximation to Doug's version:
        scheduler = {
            "scheduler": ExponentialLR(optimizer, 0.9975, verbose=True),
        }

        return [optimizer], [scheduler]

    def training_step(self, batch, batch_idx):
        x, f, o, _ = batch
        f_pred = self.forward(x)
        loss = area_absolute_error(f_pred, f, o, self.area)

        return loss

    def validation_step(self, batch, batch_idx):
        x, f, o, o_0 = batch
        f_pred = self.forward(x)

        self.log("train_loss", self.train_ae(f_pred, f, o, self.area))
        self.log("test_loss", self.test_ae(f_pred, f, o_0, self.area))

        return {"x": x, "f": f, "f_pred": f_pred, "o": o, "o_0": o_0}

    def validation_epoch_end(self, outputs):

        self.log(
            "train_loss",
            self.train_ae,
            on_step=False,
            on_epoch=True,
            prog_bar=True,
        )
        self.log(
            "test_loss",
            self.test_ae,
            on_step=False,
            on_epoch=True,
            prog_bar=True,
        )


class NNEmulator(pl.LightningModule):
    def __init__(
        self,
        n_parameters,
        n_eigenglaciers,
        V_hat,
        F_mean,
        area,
        hparams,
        *args,
        **kwargs,
    ):
        super().__init__()
        self.save_hyperparameters(hparams)
        n_hidden_1 = self.hparams.n_hidden_1
        n_hidden_2 = self.hparams.n_hidden_2
        n_hidden_3 = self.hparams.n_hidden_3
        n_hidden_4 = self.hparams.n_hidden_4

        # Inputs to hidden layer linear transformation
        self.l_1 = nn.Linear(n_parameters, n_hidden_1)
        self.norm_1 = nn.LayerNorm(n_hidden_1)
        self.dropout_1 = nn.Dropout(p=0.0)
        self.l_2 = nn.Linear(n_hidden_1, n_hidden_2)
        self.norm_2 = nn.LayerNorm(n_hidden_2)
        self.dropout_2 = nn.Dropout(p=0.5)
        self.l_3 = nn.Linear(n_hidden_2, n_hidden_3)
        self.norm_3 = nn.LayerNorm(n_hidden_3)
        self.dropout_3 = nn.Dropout(p=0.5)
        self.l_4 = nn.Linear(n_hidden_3, n_hidden_4)
        self.norm_4 = nn.LayerNorm(n_hidden_3)
        self.dropout_4 = nn.Dropout(p=0.5)
        self.l_5 = nn.Linear(n_hidden_4, n_eigenglaciers)

        self.V_hat = torch.nn.Parameter(V_hat, requires_grad=False)
        self.F_mean = torch.nn.Parameter(F_mean, requires_grad=False)

        self.register_buffer("area", area)

        self.train_ae = AreaAbsoluteError()
        self.test_ae = AreaAbsoluteError()

    def forward(self, x, add_mean=False):
        # Pass the input tensor through each of our operations

        a_1 = self.l_1(x)
        a_1 = self.norm_1(a_1)
        a_1 = self.dropout_1(a_1)
        z_1 = torch.relu(a_1)

        a_2 = self.l_2(z_1)
        a_2 = self.norm_2(a_2)
        a_2 = self.dropout_2(a_2)
        z_2 = torch.relu(a_2) + z_1

        a_3 = self.l_3(z_2)
        a_3 = self.norm_3(a_3)
        a_3 = self.dropout_3(a_3)
        z_3 = torch.relu(a_3) + z_2

        a_4 = self.l_4(z_3)
        a_4 = self.norm_3(a_4)
        a_4 = self.dropout_3(a_4)
        z_4 = torch.relu(a_4) + z_3

        z_5 = self.l_5(z_4)
        if add_mean:
            F_pred = z_5 @ self.V_hat.T + self.F_mean
        else:
            F_pred = z_5 @ self.V_hat.T

        return F_pred

    @staticmethod
    def add_model_specific_args(parent_parser):
        parser = parent_parser.add_argument_group("NNEmulator")
        parser.add_argument("--batch_size", type=int, default=128)
        parser.add_argument("--n_hidden_1", type=int, default=128)
        parser.add_argument("--n_hidden_2", type=int, default=128)
        parser.add_argument("--n_hidden_3", type=int, default=128)
        parser.add_argument("--n_hidden_4", type=int, default=128)
        parser.add_argument("--learning_rate", type=float, default=0.01)

        return parent_parser

    def configure_optimizers(self):
        optimizer = torch.optim.Adam(
            self.parameters(), self.hparams.learning_rate, weight_decay=0.0
        )
        # This is an approximation to Doug's version:
        scheduler = {
            "scheduler": ExponentialLR(optimizer, 0.9975, verbose=True),
        }

        return [optimizer], [scheduler]

    def training_step(self, batch, batch_idx):
        x, f, o, _ = batch
        f_pred = self.forward(x)
        loss = area_absolute_error(f_pred, f, o, self.area)

        return loss

    def validation_step(self, batch, batch_idx):
        x, f, o, o_0 = batch
        f_pred = self.forward(x)

        self.log("train_loss", self.train_ae(f_pred, f, o, self.area))
        self.log("test_loss", self.test_ae(f_pred, f, o_0, self.area))

        return {"x": x, "f": f, "f_pred": f_pred, "o": o, "o_0": o_0}

    def validation_epoch_end(self, outputs):

        self.log(
            "train_loss",
            self.train_ae,
            on_step=False,
            on_epoch=True,
            prog_bar=True,
        )
        self.log(
            "test_loss",
            self.test_ae,
            on_step=False,
            on_epoch=True,
            prog_bar=True,
        )


class PISMDataset(torch.utils.data.Dataset):
    def __init__(
        self,
        data_dir="path/to/dir",
        samples_file="path/to/file",
        target_file=None,
        target_var="velsurf_mag",
        target_corr_threshold=25.0,
        target_corr_var="thickness",
        target_error_var="velsurf_mag_error",
        training_var="velsurf_mag",
        thinning_factor=1,
        normalize_x=True,
        log_y=True,
        threshold=100e3,
        epsilon=0,
        return_numpy=False,
    ):
        self.data_dir = data_dir
        self.samples_file = samples_file
        self.target_file = target_file
        self.target_var = target_var
        self.target_corr_threshold = target_corr_threshold
        self.target_corr_var = target_corr_var
        self.target_error_var = target_error_var
        self.thinning_factor = thinning_factor
        self.threshold = threshold
        self.training_var = training_var
        self.epsilon = epsilon
        self.log_y = log_y
        self.normalize_x = normalize_x
        self.return_numpy = return_numpy
        self.load_target()
        self.load_data()

    def __getitem__(self, i):
        return tuple(d[i] for d in [self.X, self.Y])

    def __len__(self):
        return min(len(d) for d in [self.X, self.Y])

    def load_target(self):
        epsilon = self.epsilon
        return_numpy = self.return_numpy
        thinning_factor = self.thinning_factor
        ds = xr.open_dataset(self.target_file)
        data = ds.variables[self.target_var].squeeze()
        mask = data.isnull()
        mask = mask[::thinning_factor, ::thinning_factor]
        data = np.nan_to_num(
            data.values[::thinning_factor, ::thinning_factor],
            nan=epsilon,
        )
        self.target_has_error = False
        if self.target_error_var in ds.variables:
            data_error = ds.variables[self.target_error_var].squeeze()
            data_error = np.nan_to_num(
                data_error.values[::thinning_factor, ::thinning_factor],
                nan=epsilon,
            )
            self.target_has_error = True

        self.target_has_corr = False
        if self.target_corr_var in ds.variables:
            data_corr = ds.variables[self.target_corr_var].squeeze()
            data_corr = np.nan_to_num(
                data_corr.values[::thinning_factor, ::thinning_factor],
                nan=epsilon,
            )
            self.target_has_corr = True
            mask = mask.where(data_corr >= self.target_corr_threshold, True)
        mask = mask.values

        grid_resolution = np.abs(np.diff(ds.variables["x"][0:2]))[0]
        self.grid_resolution = grid_resolution
        ds.close()

        idx = (mask == False).nonzero()

        data = data[idx]
        Y_target_2d = data
        Y_target = np.array(data.flatten(), dtype=np.float32)
        if not return_numpy:
            Y_target = torch.from_numpy(Y_target)
        self.Y_target = Y_target
        self.Y_target_2d = Y_target_2d
        if self.target_has_error:
            data_error = data_error[idx]
            Y_target_error_2d = data_error
            Y_target_error = np.array(data_error.flatten(), dtype=np.float32)
            if not return_numpy:
                Y_target_error = torch.from_numpy(Y_target_error)

            self.Y_target_error = Y_target_error
            self.Y_target_error_2d = Y_target_error_2d
        if self.target_has_corr:
            data_corr = data_corr[idx]
            Y_target_corr_2d = data_corr
            Y_target_corr = np.array(data_corr.flatten(), dtype=np.float32)
            if not return_numpy:
                Y_target_corr = torch.from_numpy(Y_target_corr)

            self.Y_target_corr = Y_target_corr
            self.Y_target_corr_2d = Y_target_corr_2d
        self.mask_2d = mask
        self.sparse_idx_2d = idx
        self.sparse_idx_1d = np.ravel_multi_index(idx, mask.shape)

    def load_data(self):
        epsilon = self.epsilon
        return_numpy = self.return_numpy
        thinning_factor = self.thinning_factor

        identifier_name = "id"
        training_var = self.training_var
        training_files = glob(join(self.data_dir, "*.nc"))
        # glob can return duplicates, which must be removed
        training_files = list(OrderedDict.fromkeys(training_files))
        ids = [int(re.search("id_(.+?)_", f).group(1)) for f in training_files]
<<<<<<< HEAD
        samples = pd.read_csv(
            self.samples_file, delimiter=",", squeeze=True, skipinitialspace=True
        ).sort_values(by=identifier_name)
=======
        samples = (
            pd.read_csv(self.samples_file, delimiter=",", skipinitialspace=True)
            .squeeze("columns")
            .sort_values(by=identifier_name)
        )
>>>>>>> 8b8695a9
        samples.index = samples[identifier_name]
        samples.index.name = None

        ids_df = pd.DataFrame(data=ids, columns=["id"])
        ids_df.index = ids_df[identifier_name]
        ids_df.index.name = None

        # It is possible that not all ensemble simulations succeeded and returned a value
        # so we much search for missing response values
        missing_ids = list(set(samples["id"]).difference(ids_df["id"]))
        if missing_ids:
            print(f"The following simulations are missing:\n   {missing_ids}")
            print("  ... adjusting priors")
            # and remove the missing samples and responses
            samples_missing_removed = samples[~samples["id"].isin(missing_ids)]
            samples = samples_missing_removed

        samples = samples.drop(samples.columns[0], axis=1)
        m_samples, n_parameters = samples.shape
        self.X_keys = samples.keys()

        ds0 = xr.open_dataset(training_files[0])
        _, ny, nx = (
            ds0.variables["velsurf_mag"]
            .values[:, ::thinning_factor, ::thinning_factor]
            .shape
        )

        ds0.close()
        self.nx = nx
        self.ny = ny

        response = np.zeros((m_samples, len(self.sparse_idx_1d)))

        print("  Loading data sets...")
        training_files.sort(key=lambda x: int(re.search("id_(.+?)_", x).group(1)))

        for idx, m_file in tqdm(enumerate(training_files)):
            ds = xr.open_dataset(m_file)
            data = np.squeeze(
                np.nan_to_num(
                    ds.variables[training_var].values[
                        :, ::thinning_factor, ::thinning_factor
                    ],
                    nan=epsilon,
                )
            )
            response[idx, :] = data[self.sparse_idx_2d].flatten()
            ds.close()

        p = response.max(axis=1) < self.threshold
        if self.log_y:
            response = np.log10(response)
            response[np.isneginf(response)] = 0

        X = np.array(samples[p], dtype=np.float32)
        Y = np.array(response[p], dtype=np.float32)
        if not return_numpy:
            X = torch.from_numpy(X)
            Y = torch.from_numpy(Y)
        Y[Y < 0] = 0

        X_mean = X.mean(axis=0)
        X_std = X.std(axis=0)
        self.X_mean = X_mean
        self.X_std = X_std

        if self.normalize_x:
            X = (X - X_mean) / X_std

        self.X = X
        self.Y = Y

        n_parameters = X.shape[1]
        self.n_parameters = n_parameters
        n_samples, n_grid_points = Y.shape
        self.n_samples = n_samples
        self.n_grid_points = n_grid_points

        normed_area = np.ones(n_grid_points, dtype=np.float32)
        if not return_numpy:
            normed_area = torch.tensor(normed_area)
        normed_area /= normed_area.sum()
        self.normed_area = normed_area

    def return_original(self):
        if self.normalize_x:
            return self.X * self.X_std + self.X_mean
        else:
            return self.X


class PISMDataModule(pl.LightningDataModule):
    def __init__(
        self,
        X,
        F,
        omegas,
        omegas_0,
        batch_size: int = 128,
        train_size: float = 0.9,
        num_workers: int = 0,
    ):
        super().__init__()
        self.X = X
        self.F = F
        self.omegas = omegas
        self.omegas_0 = omegas_0
        self.batch_size = batch_size
        self.train_size = train_size
        self.num_workers = num_workers

    def setup(self, stage: str = None):

        all_data = TensorDataset(self.X, self.F_bar, self.omegas, self.omegas_0)
        self.all_data = all_data

        training_data, val_data = train_test_split(
            all_data, train_size=self.train_size, random_state=0
        )
        self.training_data = training_data
        self.test_data = training_data

        self.val_data = val_data
        train_all_loader = DataLoader(
            dataset=all_data,
            batch_size=self.batch_size,
            shuffle=True,
            num_workers=self.num_workers,
            pin_memory=True,
        )
        self.train_all_loader = train_all_loader
        val_all_loader = DataLoader(
            dataset=all_data,
            batch_size=self.batch_size,
            shuffle=False,
            num_workers=self.num_workers,
            pin_memory=True,
        )
        self.val_all_loader = val_all_loader
        train_loader = DataLoader(
            dataset=training_data,
            batch_size=self.batch_size,
            shuffle=True,
            num_workers=self.num_workers,
            pin_memory=True,
        )
        self.train_loader = train_loader
        self.test_loader = train_loader
        val_loader = DataLoader(
            dataset=val_data,
            batch_size=self.batch_size,
            shuffle=False,
            num_workers=self.num_workers,
        )
        self.val_loader = val_loader

    def prepare_data(self, **kwargs):
        V_hat, F_bar, F_mean = self.get_eigenglaciers(**kwargs)
        n_eigenglaciers = V_hat.shape[1]
        self.V_hat = V_hat
        self.F_bar = F_bar
        self.F_mean = F_mean
        self.n_eigenglaciers = n_eigenglaciers

    def get_eigenglaciers(self, **kwargs):
        print("Generating eigenglaciers")
        defaultKwargs = {
            "cutoff": 1.0,
            "q": 100,
            "svd_lowrank": True,
            "eigenvalues": False,
        }
        kwargs = {**defaultKwargs, **kwargs}
        F = self.F
        omegas = self.omegas
        n_grid_points = F.shape[1]
        F_mean = (F * omegas).sum(axis=0)
        F_bar = F - F_mean  # Eq. 28
        if kwargs["svd_lowrank"]:
            Z = torch.diag(torch.sqrt(omegas.squeeze() * n_grid_points))
            U, S, V = torch.svd_lowrank(Z @ F_bar, q=kwargs["q"])
            lamda = S**2 / (n_grid_points)
        else:
            S = F_bar.T @ torch.diag(omegas.squeeze()) @ F_bar  # Eq. 27

            lamda, V = torch.eig(S, eigenvectors=True)  # Eq. 26
            lamda = lamda[:, 0].squeeze()

        cutoff_index = torch.sum(
            torch.cumsum(lamda / lamda.sum(), 0) < kwargs["cutoff"]
        )
        print(f"...using the first {cutoff_index} eigen values")
        lamda_truncated = lamda.detach()[:cutoff_index]
        V = V.detach()[:, :cutoff_index]
        V_hat = V @ torch.diag(torch.sqrt(lamda_truncated))

        if kwargs["eigenvalues"]:
            return V_hat, F_bar, F_mean, lamda
        else:
            return V_hat, F_bar, F_mean

    def train_dataloader(self):
        return self.train_loader

    def validation_dataloader(self):
        return self.val_loader


class TorchPDDModel(torch.nn.modules.Module):
    """

    # Copyright (c) 2013--2018, Julien Seguinot <seguinot@vaw.baug.ethz.ch>
    # GNU General Public License v3.0+ (https://www.gnu.org/licenses/gpl-3.0.txt)

    A positive degree day model for glacier surface mass balance

    Return a callable Positive Degree Day (PDD) model instance.

    Model parameters are held as public attributes, and can be set using
    corresponding keyword arguments at initialization time:

    *pdd_factor_snow* : float
        Positive degree-day factor for snow.
    *pdd_factor_ice* : float
        Positive degree-day factor for ice.
    *refreeze_snow* : float
        Refreezing fraction of melted snow.
    *refreeze_ice* : float
        Refreezing fraction of melted ice.
    *temp_snow* : float
        Temperature at which all precipitation falls as snow.
    *temp_rain* : float
        Temperature at which all precipitation falls as rain.
    *interpolate_rule* : [ 'linear' | 'nearest' | 'zero' |
                           'slinear' | 'quadratic' | 'cubic' ]
        Interpolation rule passed to `scipy.interpolate.interp1d`.
    *interpolate_n*: int
        Number of points used in interpolations.
    """

    def __init__(
        self,
        pdd_factor_snow=3,
        pdd_factor_ice=8,
        refreeze_snow=0.0,
        refreeze_ice=0.0,
        temp_snow=0.0,
        temp_rain=2.0,
        interpolate_rule="linear",
        interpolate_n=52,
        device="cpu",
        *args,
        **kwargs,
    ):
        super().__init__()

        # set pdd model parameters
        self.pdd_factor_snow = pdd_factor_snow
        self.pdd_factor_ice = pdd_factor_ice
        self.refreeze_snow = refreeze_snow
        self.refreeze_ice = refreeze_ice
        self.temp_snow = temp_snow
        self.temp_rain = temp_rain
        self.interpolate_rule = interpolate_rule
        self.interpolate_n = interpolate_n
        self.device = device

    def forward(self, temp, prec, stdv=0.0):
        """Run the positive degree day model.

        Use temperature, precipitation, and standard deviation of temperature
        to compute the number of positive degree days, accumulation and melt
        surface mass fluxes, and the resulting surface mass balance.

        *temp*: array_like
            Input near-surface air temperature in degrees Celcius.
        *prec*: array_like
            Input precipitation rate in meter per year.
        *stdv*: array_like (default 0.0)
            Input standard deviation of near-surface air temperature in Kelvin.

        By default, inputs are N-dimensional arrays whose first dimension is
        interpreted as time and as periodic. Arrays of dimensions
        N-1 are interpreted as constant in time and expanded to N dimensions.
        Arrays of dimension 0 and numbers are interpreted as constant in time
        and space and will be expanded too. The largest input array determines
        the number of dimensions N.

        Return the number of positive degree days ('pdd'), surface mass balance
        ('smb'), and many other output variables in a dictionary.
        """

        device = self.device
        # ensure numpy arrays
        temp = torch.asarray(temp, device=device)
        prec = torch.asarray(prec, device=device)
        stdv = torch.asarray(stdv, device=device)

        # expand arrays to the largest shape
        maxshape = max(temp.shape, prec.shape, stdv.shape)
        temp = self._expand(temp, maxshape)
        prec = self._expand(prec, maxshape)
        stdv = self._expand(stdv, maxshape)

        # interpolate time-series
        if self.interpolate_n >= 1:
            temp = self._interpolate(temp)
            prec = self._interpolate(prec)
            stdv = self._interpolate(stdv)

        # compute accumulation and pdd
        accu_rate = self.accu_rate(temp, prec)
        inst_pdd = self.inst_pdd(temp, stdv)

        # initialize snow depth, melt and refreeze rates
        snow_depth = torch.zeros_like(temp)
        snow_melt_rate = torch.zeros_like(temp)
        ice_melt_rate = torch.zeros_like(temp)
        snow_refreeze_rate = torch.zeros_like(temp)
        ice_refreeze_rate = torch.zeros_like(temp)

        sd_changes = torch.stack(
            [
                (snow_depth[i - 1] + accu_rate[i])
                - self.melt_rates(snow_depth[i - 1] + accu_rate[i], inst_pdd[i])[0]
                for i in range(len(temp))
            ]
        )
        snow_melt_rate = torch.stack(
            [
                self.melt_rates(snow_depth[i - 1] + accu_rate[i], inst_pdd[i])[0]
                for i in range(len(temp))
            ]
        )
        ice_melt_rate = torch.stack(
            [
                self.melt_rates(snow_depth[i - 1] + accu_rate[i], inst_pdd[i])[1]
                for i in range(len(temp))
            ]
        )

        snow_depth = [sd_changes[0 : i + 1].sum(0) for i in range(len(temp)) if i > 0]

        melt_rate = snow_melt_rate + ice_melt_rate
        snow_refreeze_rate = self.refreeze_snow * snow_melt_rate
        ice_refreeze_rate = self.refreeze_ice * ice_melt_rate
        refreeze_rate = snow_refreeze_rate + ice_refreeze_rate
        runoff_rate = melt_rate - refreeze_rate
        inst_smb = accu_rate - runoff_rate

        # output
        return {
            "temp": temp,
            "prec": prec,
            "stdv": stdv,
            "inst_pdd": inst_pdd,
            "accu_rate": accu_rate,
            "snow_melt_rate": snow_melt_rate,
            "ice_melt_rate": ice_melt_rate,
            "melt_rate": melt_rate,
            "snow_refreeze_rate": snow_refreeze_rate,
            "ice_refreeze_rate": ice_refreeze_rate,
            "refreeze_rate": refreeze_rate,
            "runoff_rate": runoff_rate,
            "inst_smb": inst_smb,
            "snow_depth": snow_depth,
            "pdd": self._integrate(inst_pdd),
            "accu": self._integrate(accu_rate),
            "snow_melt": self._integrate(snow_melt_rate),
            "ice_melt": self._integrate(ice_melt_rate),
            "melt": self._integrate(melt_rate),
            "runoff": self._integrate(runoff_rate),
            "refreeze": self._integrate(refreeze_rate),
            "smb": self._integrate(inst_smb),
        }

    def _expand(self, array, shape):
        """Expand an array to the given shape"""
        if array.shape == shape:
            res = array
        elif array.shape == (1, shape[1], shape[2]):
            res = np.asarray([array[0]] * shape[0])
        elif array.shape == shape[1:]:
            res = np.asarray([array] * shape[0])
        elif array.shape == ():
            res = array * torch.ones(shape)
        else:
            raise ValueError(
                "could not expand array of shape %s to %s" % (array.shape, shape)
            )
        return res

    def _integrate(self, array):
        """Integrate an array over one year"""
        return torch.sum(array, axis=0) / (self.interpolate_n - 1)

    def _interpolate(self, array):
        """Interpolate an array through one year."""

        from scipy.interpolate import interp1d

        rule = self.interpolate_rule
        npts = self.interpolate_n
        oldx = (torch.arange(len(array) + 2, device=self.device) - 0.5) / len(array)
        oldy = torch.vstack((array[-1], array, array[0]))
        newx = (torch.arange(npts) + 0.5) / npts  # use 0.0 for PISM-like behaviour
        newy = interp1d(oldx.cpu(), oldy.cpu(), kind=rule, axis=0)(newx)

        return torch.from_numpy(newy).to(self.device)

    def inst_pdd(self, temp, stdv):
        """Compute instantaneous positive degree days from temperature.

        Use near-surface air temperature and standard deviation to compute
        instantaneous positive degree days (effective temperature for melt,
        unit degrees C) using an integral formulation (Calov and Greve, 2005).

        *temp*: array_like
            Near-surface air temperature in degrees Celcius.
        *stdv*: array_like
            Standard deviation of near-surface air temperature in Kelvin.
        """

        # compute positive part of temperature everywhere
        positivepart = torch.greater(temp, 0) * temp

        # compute Calov and Greve (2005) integrand, ignoring division by zero
        normtemp = temp / (torch.sqrt(torch.tensor(2)) * stdv)
        calovgreve = stdv / torch.sqrt(torch.tensor(2) * torch.pi) * torch.exp(
            -(normtemp**2)
        ) + temp / 2 * torch.erfc(-normtemp)

        # use positive part where sigma is zero and Calov and Greve elsewhere
        teff = torch.where(stdv == 0.0, positivepart, calovgreve)

        # convert to degree-days
        return teff * 365.242198781

    def accu_rate(self, temp, prec):
        """Compute accumulation rate from temperature and precipitation.

        The fraction of precipitation that falls as snow decreases linearly
        from one to zero between temperature thresholds defined by the
        `temp_snow` and `temp_rain` attributes.

        *temp*: array_like
            Near-surface air temperature in degrees Celcius.
        *prec*: array_like
            Precipitation rate in meter per year.
        """

        # compute snow fraction as a function of temperature
        reduced_temp = (self.temp_rain - temp) / (self.temp_rain - self.temp_snow)
        snowfrac = torch.clip(reduced_temp, 0, 1)

        # return accumulation rate
        return snowfrac * prec

    def melt_rates(self, snow, pdd):
        """Compute melt rates from snow precipitation and pdd sum.

        Snow melt is computed from the number of positive degree days (*pdd*)
        and the `pdd_factor_snow` model attribute. If all snow is melted and
        some energy (PDD) remains, ice melt is computed using `pdd_factor_ice`.

        *snow*: array_like
            Snow precipitation rate.
        *pdd*: array_like
            Number of positive degree days.
        """

        # parse model parameters for readability
        ddf_snow = self.pdd_factor_snow
        ddf_ice = self.pdd_factor_ice

        # compute a potential snow melt
        pot_snow_melt = ddf_snow * pdd

        # effective snow melt can't exceed amount of snow
        snow_melt = torch.minimum(snow, pot_snow_melt)

        # ice melt is proportional to excess snow melt
        ice_melt = (pot_snow_melt - snow_melt) * ddf_ice / ddf_snow

        # return melt rates
        return (snow_melt, ice_melt)


class PDDDataModule(pl.LightningDataModule):
    def __init__(
        self,
        X,
        Y,
        omegas,
        omegas_0,
        batch_size: int = 128,
        train_size: float = 0.9,
        num_workers: int = 0,
    ):
        super().__init__()
        self.X = X
        self.Y = Y
        self.omegas = omegas
        self.omegas_0 = omegas_0
        self.batch_size = batch_size
        self.train_size = train_size
        self.num_workers = num_workers

    def setup(self, stage: str = None):

        all_data = TensorDataset(self.X, self.Y, self.omegas, self.omegas_0)
        self.all_data = all_data

        training_data, val_data = train_test_split(
            all_data, train_size=self.train_size, random_state=0
        )
        self.training_data = training_data
        self.test_data = training_data

        self.val_data = val_data
        train_all_loader = DataLoader(
            dataset=all_data,
            batch_size=self.batch_size,
            shuffle=True,
            num_workers=self.num_workers,
            pin_memory=True,
        )
        self.train_all_loader = train_all_loader
        val_all_loader = DataLoader(
            dataset=all_data,
            batch_size=self.batch_size,
            shuffle=False,
            num_workers=self.num_workers,
            pin_memory=True,
        )
        self.val_all_loader = val_all_loader
        train_loader = DataLoader(
            dataset=training_data,
            batch_size=self.batch_size,
            shuffle=True,
            num_workers=self.num_workers,
            pin_memory=True,
        )
        self.train_loader = train_loader
        self.test_loader = train_loader
        val_loader = DataLoader(
            dataset=val_data,
            batch_size=self.batch_size,
            shuffle=False,
            num_workers=self.num_workers,
        )
        self.val_loader = val_loader

    def prepare_data(self, **kwargs):
        pass

    def train_dataloader(self):
        return self.train_loader

    def validation_dataloader(self):
        return self.val_loader


class PDDDataModule(pl.LightningDataModule):
    def __init__(
        self,
        X,
        Y,
        omegas,
        omegas_0,
        batch_size: int = 128,
        train_size: float = 0.9,
        num_workers: int = 0,
    ):
        super().__init__()
        self.X = X
        self.Y = Y
        self.omegas = omegas
        self.omegas_0 = omegas_0
        self.batch_size = batch_size
        self.train_size = train_size
        self.num_workers = num_workers

    def setup(self, stage: str = None):

        all_data = TensorDataset(self.X, self.Y, self.omegas, self.omegas_0)
        self.all_data = all_data

        training_data, val_data = train_test_split(
            all_data, train_size=self.train_size, random_state=0
        )
        self.training_data = training_data
        self.test_data = training_data

        self.val_data = val_data
        train_all_loader = DataLoader(
            dataset=all_data,
            batch_size=self.batch_size,
            shuffle=True,
            num_workers=self.num_workers,
            pin_memory=True,
        )
        self.train_all_loader = train_all_loader
        val_all_loader = DataLoader(
            dataset=all_data,
            batch_size=self.batch_size,
            shuffle=False,
            num_workers=self.num_workers,
            pin_memory=True,
        )
        self.val_all_loader = val_all_loader
        train_loader = DataLoader(
            dataset=training_data,
            batch_size=self.batch_size,
            shuffle=True,
            num_workers=self.num_workers,
            pin_memory=True,
        )
        self.train_loader = train_loader
        self.test_loader = train_loader
        val_loader = DataLoader(
            dataset=val_data,
            batch_size=self.batch_size,
            shuffle=False,
            num_workers=self.num_workers,
        )
        self.val_loader = val_loader

    def prepare_data(self, **kwargs):
        pass

    def train_dataloader(self):
        return self.train_loader

    def validation_dataloader(self):
        return self.val_loader<|MERGE_RESOLUTION|>--- conflicted
+++ resolved
@@ -45,120 +45,6 @@
 
 
 class PDDEmulator(pl.LightningModule):
-<<<<<<< HEAD
-    def __init__(
-        self,
-        n_parameters,
-        hparams,
-        *args,
-        **kwargs,
-    ):
-        super().__init__()
-        self.save_hyperparameters(hparams)
-        n_layers = self.hparams.n_layers
-        n_hidden = self.hparams.n_hidden_1
-
-        # Inputs to hidden layer linear transformation
-        self.l_first = nn.Linear(n_parameters, n_hidden)
-        self.norm = nn.LayerNorm(n_hidden)
-        self.dropout = nn.Dropout(p=0.0)
-
-        model = nn.Sequential(
-            OrderedDict(
-                [
-                    ("Linear", nn.Linear(n_hidden, n_hidden)),
-                    ("LayerNorm", nn.LayerNorm(n_hidden)),
-                    ("Dropout", nn.Dropout(p=0.1)),
-                    ("relu", nn.ReLU()),
-                ]
-            )
-        )
-        self.dnn = nn.ModuleList([model for n in range(n_layers - 2)])
-        self.l_last = nn.Linear(n_hidden, n_eigenglaciers)
-
-        self.train_ae = AbsoluteError()
-        self.test_ae = AbsoluteError()
-
-    def forward(self, x):
-        # Pass the input tensor through each of our operations
-
-        a = self.l_first(x)
-        a = self.norm(a)
-        a = self.dropout(a)
-        z = torch.relu(a)
-
-        for dnn in self.dnn:
-            a = dnn(z)
-            z = torch.relu(a) + z
-
-        z_last = self.l_last(z)
-        M = z_last
-
-        return M
-
-    @staticmethod
-    def add_model_specific_args(parent_parser):
-        parser = parent_parser.add_argument_group("NNEmulator")
-        parser.add_argument("--batch_size", type=int, default=128)
-        parser.add_argument("--n_hidden_1", type=int, default=128)
-        parser.add_argument("--n_hidden_2", type=int, default=128)
-        parser.add_argument("--n_hidden_3", type=int, default=128)
-        parser.add_argument("--n_hidden_4", type=int, default=128)
-        parser.add_argument("--learning_rate", type=float, default=0.01)
-
-        return parent_parser
-
-    def criterion_ae(self, F_pred, F_obs, omegas, area):
-        instance_misfit = torch.sum(torch.abs((F_pred - F_obs)) ** 2 * area, axis=1)
-        return torch.sum(instance_misfit * omegas.squeeze())
-
-    def configure_optimizers(self):
-        optimizer = torch.optim.Adam(
-            self.parameters(), self.hparams.learning_rate, weight_decay=0.0
-        )
-        # This is an approximation to Doug's version:
-        scheduler = {
-            "scheduler": ExponentialLR(optimizer, 0.9975, verbose=True),
-        }
-
-        return [optimizer], [scheduler]
-
-    def training_step(self, batch, batch_idx):
-        temp, precip, std_dev, M = batch
-        f_pred = self.forward(x)
-        loss = absolute_error(f_pred, f, o, self.area)
-
-        return loss
-
-    def validation_step(self, batch, batch_idx):
-        x, f, o, o_0 = batch
-        f_pred = self.forward(x)
-
-        self.log("train_loss", self.train_ae(f_pred, f, o, self.area))
-        self.log("test_loss", self.test_ae(f_pred, f, o_0, self.area))
-
-        return {"x": x, "f": f, "f_pred": f_pred, "o": o, "o_0": o_0}
-
-    def validation_epoch_end(self, outputs):
-
-        self.log(
-            "train_loss",
-            self.train_ae,
-            on_step=False,
-            on_epoch=True,
-            prog_bar=True,
-        )
-        self.log(
-            "test_loss",
-            self.test_ae,
-            on_step=False,
-            on_epoch=True,
-            prog_bar=True,
-        )
-
-
-class DNNEmulator(pl.LightningModule):
-=======
     """
     The Neural Network emulator is adapted from Aschwanden & Brinkerhoff (2022),
     sans Principal Component Analysis.
@@ -172,7 +58,6 @@
     R: Refreeze (annual)
     """
 
->>>>>>> 8b8695a9
     def __init__(
         self,
         n_parameters: int,
@@ -656,17 +541,11 @@
         # glob can return duplicates, which must be removed
         training_files = list(OrderedDict.fromkeys(training_files))
         ids = [int(re.search("id_(.+?)_", f).group(1)) for f in training_files]
-<<<<<<< HEAD
-        samples = pd.read_csv(
-            self.samples_file, delimiter=",", squeeze=True, skipinitialspace=True
-        ).sort_values(by=identifier_name)
-=======
         samples = (
             pd.read_csv(self.samples_file, delimiter=",", skipinitialspace=True)
             .squeeze("columns")
             .sort_values(by=identifier_name)
         )
->>>>>>> 8b8695a9
         samples.index = samples[identifier_name]
         samples.index.name = None
 
