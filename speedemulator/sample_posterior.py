--- conflicted
+++ resolved
@@ -1,14 +1,6 @@
 #!/bin/env python3
 
 import os
-<<<<<<< HEAD
-from argparse import ArgumentParser
-from os.path import join
-
-import numpy as np
-import pandas as pd
-import torch
-=======
 import time
 from argparse import ArgumentParser
 from os.path import join
@@ -20,60 +12,12 @@
 import seaborn as sns
 import torch
 from lightning import LightningModule
->>>>>>> 12f6f0b4
 from scipy.special import gamma
 from scipy.stats import beta
 
 from pismemulator.nnemulator import NNEmulator, PISMDataset
 from pismemulator.utils import param_keys_dict as keys_dict
 
-<<<<<<< HEAD
-=======
-
-def torch_find_MAP(X, X_min, X_max, Y_target, model):
-    Y_pred = 10 ** model(X, add_mean=True)
-    r = Y_pred - Y_target
-
-    t = r / sigma_hat
-    X_bar = torch.tensor(X, requires_grad=True)
-
-    learning_rate = 0.1
-    for it in range(51):
-        X_bar.data = (X_bar.data - X_min) / (X_max - X_min)
-        likelihood_dist = torch.distributions.StudentT(nu)
-        log_likelihood = (
-            likelihood_dist.log_prob(t**2).sum() - np.log(sigma_hat).sum()
-        )
-        prior_dist = torch.distributions.Beta(alpha_b, beta_b)
-        log_prior = (
-            prior_dist.log_prob(X_bar).sum()
-            * torch.lgamma(torch.tensor(alpha_b + beta_b))
-            / (torch.lgamma(torch.tensor(alpha_b)) * torch.lgamma(torch.tensor(beta_b)))
-        )
-        NLL = -(log_likelihood + log_prior)
-        NLL.backward()
-
-        if it % 10 == 0:
-            print(f"iter: {it:d}, log(P): {NLL:.1f}\n")
-            print(
-                "".join(
-                    [
-                        f"{key}: {(val * std + mean):.3f}\n"
-                        for key, val, std, mean in zip(
-                            dataset.X_keys,
-                            X_bar.data.cpu().numpy(),
-                            dataset.X_std,
-                            dataset.X_mean,
-                        )
-                    ]
-                )
-            )
-
-        X_bar.data -= learning_rate * X_bar.grad.data
-        X_bar.grad.data.zero_()
-    return X_bar
-
->>>>>>> 12f6f0b4
 
 class MALASampler(object):
     f"""
