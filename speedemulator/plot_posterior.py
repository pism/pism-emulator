--- conflicted
+++ resolved
@@ -8,10 +8,6 @@
 import numpy as np
 import pandas as pd
 import pylab as plt
-<<<<<<< HEAD
-import seaborn as sns
-=======
->>>>>>> 12f6f0b4
 from matplotlib.lines import Line2D
 from matplotlib.patches import Polygon
 from matplotlib.ticker import NullFormatter
